package org.apache.lucene.util;

/*
 * Licensed to the Apache Software Foundation (ASF) under one or more
 * contributor license agreements.  See the NOTICE file distributed with
 * this work for additional information regarding copyright ownership.
 * The ASF licenses this file to You under the Apache License, Version 2.0
 * (the "License"); you may not use this file except in compliance with
 * the License.  You may obtain a copy of the License at
 *
 *     http://www.apache.org/licenses/LICENSE-2.0
 *
 * Unless required by applicable law or agreed to in writing, software
 * distributed under the License is distributed on an "AS IS" BASIS,
 * WITHOUT WARRANTIES OR CONDITIONS OF ANY KIND, either express or implied.
 * See the License for the specific language governing permissions and
 * limitations under the License.
 */

import java.io.Closeable;
import java.io.FileNotFoundException;
import java.io.IOException;
import java.io.InputStream;
import java.io.PrintStream;
import java.lang.annotation.Documented;
import java.lang.annotation.ElementType;
import java.lang.annotation.Inherited;
import java.lang.annotation.Retention;
import java.lang.annotation.RetentionPolicy;
import java.lang.annotation.Target;
import java.lang.reflect.Constructor;
import java.lang.reflect.InvocationTargetException;
import java.lang.reflect.Method;
import java.nio.file.NoSuchFileException;
import java.nio.file.Path;
import java.nio.file.Paths;
import java.util.ArrayList;
import java.util.Arrays;
import java.util.Collections;
import java.util.Comparator;
import java.util.EnumSet;
import java.util.HashMap;
import java.util.HashSet;
import java.util.Iterator;
import java.util.List;
import java.util.Locale;
import java.util.Map;
import java.util.Random;
import java.util.Set;
import java.util.TimeZone;
import java.util.TreeSet;
import java.util.concurrent.LinkedBlockingQueue;
import java.util.concurrent.ThreadPoolExecutor;
import java.util.concurrent.TimeUnit;
import java.util.concurrent.atomic.AtomicReference;
import java.util.logging.Logger;

import org.apache.lucene.analysis.Analyzer;
import org.apache.lucene.analysis.MockAnalyzer;
<<<<<<< HEAD
import org.apache.lucene.document.Document2;
=======
import org.apache.lucene.document.Document;
>>>>>>> 3b6e1677
import org.apache.lucene.document.Field.Store;
import org.apache.lucene.document.Field;
import org.apache.lucene.document.FieldType;
import org.apache.lucene.document.StringField;
import org.apache.lucene.document.TextField;
import org.apache.lucene.index.AlcoholicMergePolicy;
import org.apache.lucene.index.AssertingDirectoryReader;
import org.apache.lucene.index.AssertingLeafReader;
import org.apache.lucene.index.BinaryDocValues;
import org.apache.lucene.index.CompositeReader;
import org.apache.lucene.index.ConcurrentMergeScheduler;
import org.apache.lucene.index.DirectoryReader;
import org.apache.lucene.index.DocValuesType;
import org.apache.lucene.index.DocsAndPositionsEnum;
import org.apache.lucene.index.DocsEnum;
import org.apache.lucene.index.FieldFilterLeafReader;
import org.apache.lucene.index.FieldInfo;
import org.apache.lucene.index.FieldInfos;
import org.apache.lucene.index.Fields;
import org.apache.lucene.index.IndexOptions;
import org.apache.lucene.index.IndexReader.ReaderClosedListener;
import org.apache.lucene.index.IndexReader;
import org.apache.lucene.index.IndexWriter;
import org.apache.lucene.index.IndexWriterConfig;
import org.apache.lucene.index.IndexableField;
import org.apache.lucene.index.LeafReader;
import org.apache.lucene.index.LeafReaderContext;
import org.apache.lucene.index.LiveIndexWriterConfig;
import org.apache.lucene.index.LogByteSizeMergePolicy;
import org.apache.lucene.index.LogDocMergePolicy;
import org.apache.lucene.index.LogMergePolicy;
import org.apache.lucene.index.MergePolicy;
import org.apache.lucene.index.MergeScheduler;
import org.apache.lucene.index.MockRandomMergePolicy;
import org.apache.lucene.index.MultiDocValues;
import org.apache.lucene.index.MultiFields;
import org.apache.lucene.index.NumericDocValues;
import org.apache.lucene.index.ParallelCompositeReader;
import org.apache.lucene.index.ParallelLeafReader;
import org.apache.lucene.index.RandomIndexWriter;
import org.apache.lucene.index.SegmentReader;
import org.apache.lucene.index.SerialMergeScheduler;
import org.apache.lucene.index.SimpleMergedSegmentWarmer;
import org.apache.lucene.index.SlowCompositeReaderWrapper;
import org.apache.lucene.index.SortedDocValues;
import org.apache.lucene.index.SortedNumericDocValues;
import org.apache.lucene.index.SortedSetDocValues;
import org.apache.lucene.index.Terms;
import org.apache.lucene.index.TermsEnum.SeekStatus;
import org.apache.lucene.index.TermsEnum;
import org.apache.lucene.index.TieredMergePolicy;
import org.apache.lucene.search.AssertingIndexSearcher;
import org.apache.lucene.search.DocIdSetIterator;
import org.apache.lucene.search.IndexSearcher;
import org.apache.lucene.search.QueryUtils.FCInvisibleMultiReader;
import org.apache.lucene.store.BaseDirectoryWrapper;
import org.apache.lucene.store.Directory;
import org.apache.lucene.store.FSDirectory;
import org.apache.lucene.store.FSLockFactory;
import org.apache.lucene.store.FlushInfo;
import org.apache.lucene.store.IOContext.Context;
import org.apache.lucene.store.IOContext;
import org.apache.lucene.store.LockFactory;
import org.apache.lucene.store.MergeInfo;
import org.apache.lucene.store.MockDirectoryWrapper.Throttling;
import org.apache.lucene.store.MockDirectoryWrapper;
import org.apache.lucene.store.NRTCachingDirectory;
import org.apache.lucene.store.RateLimitedDirectoryWrapper;
import org.apache.lucene.util.automaton.AutomatonTestUtil;
import org.apache.lucene.util.automaton.CompiledAutomaton;
import org.apache.lucene.util.automaton.RegExp;
import org.junit.After;
import org.junit.AfterClass;
import org.junit.Assert;
import org.junit.Before;
import org.junit.BeforeClass;
import org.junit.ClassRule;
import org.junit.Rule;
import org.junit.Test;
import org.junit.rules.RuleChain;
import org.junit.rules.TestRule;
import org.junit.runner.RunWith;
import com.carrotsearch.randomizedtesting.JUnit4MethodProvider;
import com.carrotsearch.randomizedtesting.LifecycleScope;
import com.carrotsearch.randomizedtesting.MixWithSuiteName;
import com.carrotsearch.randomizedtesting.RandomizedContext;
import com.carrotsearch.randomizedtesting.RandomizedRunner;
import com.carrotsearch.randomizedtesting.RandomizedTest;
import com.carrotsearch.randomizedtesting.annotations.Listeners;
import com.carrotsearch.randomizedtesting.annotations.SeedDecorators;
import com.carrotsearch.randomizedtesting.annotations.TestGroup;
import com.carrotsearch.randomizedtesting.annotations.TestMethodProviders;
import com.carrotsearch.randomizedtesting.annotations.ThreadLeakAction.Action;
import com.carrotsearch.randomizedtesting.annotations.ThreadLeakAction;
import com.carrotsearch.randomizedtesting.annotations.ThreadLeakFilters;
import com.carrotsearch.randomizedtesting.annotations.ThreadLeakGroup.Group;
import com.carrotsearch.randomizedtesting.annotations.ThreadLeakGroup;
import com.carrotsearch.randomizedtesting.annotations.ThreadLeakLingering;
import com.carrotsearch.randomizedtesting.annotations.ThreadLeakScope.Scope;
import com.carrotsearch.randomizedtesting.annotations.ThreadLeakScope;
import com.carrotsearch.randomizedtesting.annotations.ThreadLeakZombies.Consequence;
import com.carrotsearch.randomizedtesting.annotations.ThreadLeakZombies;
import com.carrotsearch.randomizedtesting.annotations.TimeoutSuite;
import com.carrotsearch.randomizedtesting.generators.RandomPicks;
import com.carrotsearch.randomizedtesting.rules.NoClassHooksShadowingRule;
import com.carrotsearch.randomizedtesting.rules.NoInstanceHooksOverridesRule;
import com.carrotsearch.randomizedtesting.rules.StaticFieldsInvariantRule;
import com.carrotsearch.randomizedtesting.rules.SystemPropertiesInvariantRule;

import static com.carrotsearch.randomizedtesting.RandomizedTest.systemPropertyAsBoolean;
import static com.carrotsearch.randomizedtesting.RandomizedTest.systemPropertyAsInt;

/**
 * Base class for all Lucene unit tests, Junit3 or Junit4 variant.
 * 
 * <h3>Class and instance setup.</h3>
 * 
 * <p>
 * The preferred way to specify class (suite-level) setup/cleanup is to use
 * static methods annotated with {@link BeforeClass} and {@link AfterClass}. Any
 * code in these methods is executed within the test framework's control and
 * ensure proper setup has been made. <b>Try not to use static initializers
 * (including complex final field initializers).</b> Static initializers are
 * executed before any setup rules are fired and may cause you (or somebody 
 * else) headaches.
 * 
 * <p>
 * For instance-level setup, use {@link Before} and {@link After} annotated
 * methods. If you override either {@link #setUp()} or {@link #tearDown()} in
 * your subclass, make sure you call <code>super.setUp()</code> and
 * <code>super.tearDown()</code>. This is detected and enforced.
 * 
 * <h3>Specifying test cases</h3>
 * 
 * <p>
 * Any test method with a <code>testXXX</code> prefix is considered a test case.
 * Any test method annotated with {@link Test} is considered a test case.
 * 
 * <h3>Randomized execution and test facilities</h3>
 * 
 * <p>
 * {@link LuceneTestCase} uses {@link RandomizedRunner} to execute test cases.
 * {@link RandomizedRunner} has built-in support for tests randomization
 * including access to a repeatable {@link Random} instance. See
 * {@link #random()} method. Any test using {@link Random} acquired from
 * {@link #random()} should be fully reproducible (assuming no race conditions
 * between threads etc.). The initial seed for a test case is reported in many
 * ways:
 * <ul>
 *   <li>as part of any exception thrown from its body (inserted as a dummy stack
 *   trace entry),</li>
 *   <li>as part of the main thread executing the test case (if your test hangs,
 *   just dump the stack trace of all threads and you'll see the seed),</li>
 *   <li>the master seed can also be accessed manually by getting the current
 *   context ({@link RandomizedContext#current()}) and then calling
 *   {@link RandomizedContext#getRunnerSeedAsString()}.</li>
 * </ul>
 */
@RunWith(RandomizedRunner.class)
@TestMethodProviders({
  LuceneJUnit3MethodProvider.class,
  JUnit4MethodProvider.class
})
@Listeners({
  RunListenerPrintReproduceInfo.class,
  FailureMarker.class
})
@SeedDecorators({MixWithSuiteName.class}) // See LUCENE-3995 for rationale.
@ThreadLeakScope(Scope.SUITE)
@ThreadLeakGroup(Group.MAIN)
@ThreadLeakAction({Action.WARN, Action.INTERRUPT})
@ThreadLeakLingering(linger = 20000) // Wait long for leaked threads to complete before failure. zk needs this.
@ThreadLeakZombies(Consequence.IGNORE_REMAINING_TESTS)
@TimeoutSuite(millis = 2 * TimeUnits.HOUR)
@ThreadLeakFilters(defaultFilters = true, filters = {
    QuickPatchThreadsFilter.class
})
@TestRuleLimitSysouts.Limit(bytes = TestRuleLimitSysouts.DEFAULT_SYSOUT_BYTES_THRESHOLD)
public abstract class LuceneTestCase extends Assert {

  // --------------------------------------------------------------------
  // Test groups, system properties and other annotations modifying tests
  // --------------------------------------------------------------------

  public static final String SYSPROP_NIGHTLY = "tests.nightly";
  public static final String SYSPROP_WEEKLY = "tests.weekly";
  public static final String SYSPROP_MONSTER = "tests.monster";
  public static final String SYSPROP_AWAITSFIX = "tests.awaitsfix";
  public static final String SYSPROP_SLOW = "tests.slow";
  public static final String SYSPROP_BADAPPLES = "tests.badapples";

  /** @see #ignoreAfterMaxFailures*/
  public static final String SYSPROP_MAXFAILURES = "tests.maxfailures";

  /** @see #ignoreAfterMaxFailures*/
  public static final String SYSPROP_FAILFAST = "tests.failfast";

  /**
   * Annotation for tests that should only be run during nightly builds.
   */
  @Documented
  @Inherited
  @Retention(RetentionPolicy.RUNTIME)
  @TestGroup(enabled = false, sysProperty = SYSPROP_NIGHTLY)
  public @interface Nightly {}

  /**
   * Annotation for tests that should only be run during weekly builds
   */
  @Documented
  @Inherited
  @Retention(RetentionPolicy.RUNTIME)
  @TestGroup(enabled = false, sysProperty = SYSPROP_WEEKLY)
  public @interface Weekly {}
  
  /**
   * Annotation for monster tests that require special setup (e.g. use tons of disk and RAM)
   */
  @Documented
  @Inherited
  @Retention(RetentionPolicy.RUNTIME)
  @TestGroup(enabled = false, sysProperty = SYSPROP_MONSTER)
  public @interface Monster {
    String value();
  }

  /**
   * Annotation for tests which exhibit a known issue and are temporarily disabled.
   */
  @Documented
  @Inherited
  @Retention(RetentionPolicy.RUNTIME)
  @TestGroup(enabled = false, sysProperty = SYSPROP_AWAITSFIX)
  public @interface AwaitsFix {
    /** Point to JIRA entry. */
    public String bugUrl();
  }

  /**
   * Annotation for tests that are slow. Slow tests do run by default but can be
   * disabled if a quick run is needed.
   */
  @Documented
  @Inherited
  @Retention(RetentionPolicy.RUNTIME)
  @TestGroup(enabled = true, sysProperty = SYSPROP_SLOW)
  public @interface Slow {}

  /**
   * Annotation for tests that fail frequently and should
   * be moved to a <a href="https://builds.apache.org/job/Lucene-BadApples-trunk-java7/">"vault" plan in Jenkins</a>.
   *
   * Tests annotated with this will be turned off by default. If you want to enable
   * them, set:
   * <pre>
   * -Dtests.badapples=true
   * </pre>
   */
  @Documented
  @Inherited
  @Retention(RetentionPolicy.RUNTIME)
  @TestGroup(enabled = false, sysProperty = SYSPROP_BADAPPLES)
  public @interface BadApple {
    /** Point to JIRA entry. */
    public String bugUrl();
  }

  /**
   * Annotation for test classes that should avoid certain codec types
   * (because they are expensive, for example).
   */
  @Documented
  @Inherited
  @Retention(RetentionPolicy.RUNTIME)
  @Target(ElementType.TYPE)
  public @interface SuppressCodecs {
    String[] value();
  }
  
  /**
   * Marks any suites which are known not to close all the temporary
   * files. This may prevent temp. files and folders from being cleaned
   * up after the suite is completed.
   * 
   * @see LuceneTestCase#createTempDir()
   * @see LuceneTestCase#createTempFile(String, String)
   */
  @Documented
  @Inherited
  @Retention(RetentionPolicy.RUNTIME)
  @Target(ElementType.TYPE)
  public @interface SuppressTempFileChecks {
    /** Point to JIRA entry. */
    public String bugUrl() default "None";
  }

  /**
   * Ignore {@link TestRuleLimitSysouts} for any suite which is known to print 
   * over the default limit of bytes to {@link System#out} or {@link System#err}.
   * 
   * @see TestRuleLimitSysouts
   */
  @Documented
  @Inherited
  @Retention(RetentionPolicy.RUNTIME)
  @Target(ElementType.TYPE)
  public @interface SuppressSysoutChecks {
    /** Point to JIRA entry. */
    public String bugUrl();
  }

  // -----------------------------------------------------------------
  // Truly immutable fields and constants, initialized once and valid 
  // for all suites ever since.
  // -----------------------------------------------------------------

  /**
   * True if and only if tests are run in verbose mode. If this flag is false
   * tests are not expected to print any messages. Enforced with {@link TestRuleLimitSysouts}.
   */
  public static final boolean VERBOSE = systemPropertyAsBoolean("tests.verbose", false);

  /**
   * Enables or disables dumping of {@link InfoStream} messages. 
   */
  public static final boolean INFOSTREAM = systemPropertyAsBoolean("tests.infostream", VERBOSE);

  /**
   * A random multiplier which you should use when writing random tests:
   * multiply it by the number of iterations to scale your tests (for nightly builds).
   */
  public static final int RANDOM_MULTIPLIER = systemPropertyAsInt("tests.multiplier", 1);

  public static final boolean TEST_ASSERTS_ENABLED = systemPropertyAsBoolean("tests.asserts", true);

  /** TODO: javadoc? */
  public static final String DEFAULT_LINE_DOCS_FILE = "europarl.lines.txt.gz";

  /** TODO: javadoc? */
  public static final String JENKINS_LARGE_LINE_DOCS_FILE = "enwiki.random.lines.txt";

  /** Gets the codec to run tests with. */
  public static final String TEST_CODEC = System.getProperty("tests.codec", "random");

  /** Gets the postingsFormat to run tests with. */
  public static final String TEST_POSTINGSFORMAT = System.getProperty("tests.postingsformat", "random");
  
  /** Gets the docValuesFormat to run tests with */
  public static final String TEST_DOCVALUESFORMAT = System.getProperty("tests.docvaluesformat", "random");

  /** Gets the directory to run tests with */
  public static final String TEST_DIRECTORY = System.getProperty("tests.directory", "random");

  /** the line file used by LineFileDocs */
  public static final String TEST_LINE_DOCS_FILE = System.getProperty("tests.linedocsfile", DEFAULT_LINE_DOCS_FILE);

  /** Whether or not {@link Nightly} tests should run. */
  public static final boolean TEST_NIGHTLY = systemPropertyAsBoolean(SYSPROP_NIGHTLY, false);

  /** Whether or not {@link Weekly} tests should run. */
  public static final boolean TEST_WEEKLY = systemPropertyAsBoolean(SYSPROP_WEEKLY, false);
  
  /** Whether or not {@link AwaitsFix} tests should run. */
  public static final boolean TEST_AWAITSFIX = systemPropertyAsBoolean(SYSPROP_AWAITSFIX, false);

  /** Whether or not {@link Slow} tests should run. */
  public static final boolean TEST_SLOW = systemPropertyAsBoolean(SYSPROP_SLOW, false);

  /** Throttling, see {@link MockDirectoryWrapper#setThrottling(Throttling)}. */
  public static final Throttling TEST_THROTTLING = TEST_NIGHTLY ? Throttling.SOMETIMES : Throttling.NEVER;

  /** Leave temporary files on disk, even on successful runs. */
  public static final boolean LEAVE_TEMPORARY;
  static {
    boolean defaultValue = false;
    for (String property : Arrays.asList(
        "tests.leaveTemporary" /* ANT tasks's (junit4) flag. */,
        "tests.leavetemporary" /* lowercase */,
        "tests.leavetmpdir" /* default */,
        "solr.test.leavetmpdir" /* Solr's legacy */)) {
      defaultValue |= systemPropertyAsBoolean(property, false);
    }
    LEAVE_TEMPORARY = defaultValue;
  }

  /**
   * These property keys will be ignored in verification of altered properties.
   * @see SystemPropertiesInvariantRule
   * @see #ruleChain
   * @see #classRules
   */
  private static final String [] IGNORED_INVARIANT_PROPERTIES = {
    "user.timezone", "java.rmi.server.randomIDs"
  };

  /** Filesystem-based {@link Directory} implementations. */
  private static final List<String> FS_DIRECTORIES = Arrays.asList(
    "SimpleFSDirectory",
    "NIOFSDirectory",
    "MMapDirectory"
  );

  /** All {@link Directory} implementations. */
  private static final List<String> CORE_DIRECTORIES;
  static {
    CORE_DIRECTORIES = new ArrayList<>(FS_DIRECTORIES);
    CORE_DIRECTORIES.add("RAMDirectory");
  };
  
  // -----------------------------------------------------------------
  // Fields initialized in class or instance rules.
  // -----------------------------------------------------------------


  // -----------------------------------------------------------------
  // Class level (suite) rules.
  // -----------------------------------------------------------------
  
  /**
   * Stores the currently class under test.
   */
  private static final TestRuleStoreClassName classNameRule; 

  /**
   * Class environment setup rule.
   */
  static final TestRuleSetupAndRestoreClassEnv classEnvRule;

  /**
   * Suite failure marker (any error in the test or suite scope).
   */
  private static TestRuleMarkFailure suiteFailureMarker;
  
  /**
   * Temporary files cleanup rule.
   */
  private static TestRuleTemporaryFilesCleanup tempFilesCleanupRule;

  /**
   * Ignore tests after hitting a designated number of initial failures. This
   * is truly a "static" global singleton since it needs to span the lifetime of all
   * test classes running inside this JVM (it cannot be part of a class rule).
   * 
   * <p>This poses some problems for the test framework's tests because these sometimes
   * trigger intentional failures which add up to the global count. This field contains
   * a (possibly) changing reference to {@link TestRuleIgnoreAfterMaxFailures} and we
   * dispatch to its current value from the {@link #classRules} chain using {@link TestRuleDelegate}.  
   */
  private static final AtomicReference<TestRuleIgnoreAfterMaxFailures> ignoreAfterMaxFailuresDelegate;
  private static final TestRule ignoreAfterMaxFailures;
  static {
    int maxFailures = systemPropertyAsInt(SYSPROP_MAXFAILURES, Integer.MAX_VALUE);
    boolean failFast = systemPropertyAsBoolean(SYSPROP_FAILFAST, false);

    if (failFast) {
      if (maxFailures == Integer.MAX_VALUE) {
        maxFailures = 1;
      } else {
        Logger.getLogger(LuceneTestCase.class.getSimpleName()).warning(
            "Property '" + SYSPROP_MAXFAILURES + "'=" + maxFailures + ", 'failfast' is" +
            " ignored.");
      }
    }

    ignoreAfterMaxFailuresDelegate = 
        new AtomicReference<>(
            new TestRuleIgnoreAfterMaxFailures(maxFailures));
    ignoreAfterMaxFailures = TestRuleDelegate.of(ignoreAfterMaxFailuresDelegate);
  }
  
  /**
   * Try to capture streams early so that other classes don't have a chance to steal references
   * to them (as is the case with ju.logging handlers).
   */
  static {
    TestRuleLimitSysouts.checkCaptureStreams();
    Logger.getGlobal().getHandlers();
  }

  /**
   * Temporarily substitute the global {@link TestRuleIgnoreAfterMaxFailures}. See
   * {@link #ignoreAfterMaxFailuresDelegate} for some explanation why this method 
   * is needed.
   */
  public static TestRuleIgnoreAfterMaxFailures replaceMaxFailureRule(TestRuleIgnoreAfterMaxFailures newValue) {
    return ignoreAfterMaxFailuresDelegate.getAndSet(newValue);
  }

  /**
   * Max 10mb of static data stored in a test suite class after the suite is complete.
   * Prevents static data structures leaking and causing OOMs in subsequent tests.
   */
  private final static long STATIC_LEAK_THRESHOLD = 10 * 1024 * 1024;

  /** By-name list of ignored types like loggers etc. */
  private final static Set<String> STATIC_LEAK_IGNORED_TYPES = 
      Collections.unmodifiableSet(new HashSet<>(Arrays.asList(
      "org.slf4j.Logger",
      "org.apache.solr.SolrLogFormatter",
      EnumSet.class.getName())));

  /**
   * This controls how suite-level rules are nested. It is important that _all_ rules declared
   * in {@link LuceneTestCase} are executed in proper order if they depend on each 
   * other.
   */
  @ClassRule
  public static TestRule classRules = RuleChain
    .outerRule(new TestRuleIgnoreTestSuites())
    .around(ignoreAfterMaxFailures)
    .around(suiteFailureMarker = new TestRuleMarkFailure())
    .around(new TestRuleAssertionsRequired())
    .around(new TestRuleLimitSysouts(suiteFailureMarker))
    .around(tempFilesCleanupRule = new TestRuleTemporaryFilesCleanup(suiteFailureMarker))
    .around(new StaticFieldsInvariantRule(STATIC_LEAK_THRESHOLD, true) {
      @Override
      protected boolean accept(java.lang.reflect.Field field) {
        // Don't count known classes that consume memory once.
        if (STATIC_LEAK_IGNORED_TYPES.contains(field.getType().getName())) {
          return false;
        }
        // Don't count references from ourselves, we're top-level.
        if (field.getDeclaringClass() == LuceneTestCase.class) {
          return false;
        }
        return super.accept(field);
      }
    })
    .around(new NoClassHooksShadowingRule())
    .around(new NoInstanceHooksOverridesRule() {
      @Override
      protected boolean verify(Method key) {
        String name = key.getName();
        return !(name.equals("setUp") || name.equals("tearDown"));
      }
    })
    .around(new SystemPropertiesInvariantRule(IGNORED_INVARIANT_PROPERTIES))
    .around(classNameRule = new TestRuleStoreClassName())
    .around(classEnvRule = new TestRuleSetupAndRestoreClassEnv());


  // -----------------------------------------------------------------
  // Test level rules.
  // -----------------------------------------------------------------

  /** Enforces {@link #setUp()} and {@link #tearDown()} calls are chained. */
  private TestRuleSetupTeardownChained parentChainCallRule = new TestRuleSetupTeardownChained();

  /** Save test thread and name. */
  private TestRuleThreadAndTestName threadAndTestNameRule = new TestRuleThreadAndTestName();

  /** Taint suite result with individual test failures. */
  private TestRuleMarkFailure testFailureMarker = new TestRuleMarkFailure(suiteFailureMarker); 
  
  /**
   * This controls how individual test rules are nested. It is important that
   * _all_ rules declared in {@link LuceneTestCase} are executed in proper order
   * if they depend on each other.
   */
  @Rule
  public final TestRule ruleChain = RuleChain
    .outerRule(testFailureMarker)
    .around(ignoreAfterMaxFailures)
    .around(threadAndTestNameRule)
    .around(new SystemPropertiesInvariantRule(IGNORED_INVARIANT_PROPERTIES))
    .around(new TestRuleSetupAndRestoreInstanceEnv())
    .around(parentChainCallRule);

  private static final Map<String,FieldType> fieldToType = new HashMap<String,FieldType>();

  enum LiveIWCFlushMode {BY_RAM, BY_DOCS, EITHER};

  /** Set by TestRuleSetupAndRestoreClassEnv */
  static LiveIWCFlushMode liveIWCFlushMode;

  static void setLiveIWCFlushMode(LiveIWCFlushMode flushMode) {
    liveIWCFlushMode = flushMode;
  }

  // -----------------------------------------------------------------
  // Suite and test case setup/ cleanup.
  // -----------------------------------------------------------------

  /**
   * For subclasses to override. Overrides must call {@code super.setUp()}.
   */
  @Before
  public void setUp() throws Exception {
    parentChainCallRule.setupCalled = true;
  }

  /**
   * For subclasses to override. Overrides must call {@code super.tearDown()}.
   */
  @After
  public void tearDown() throws Exception {
    parentChainCallRule.teardownCalled = true;
    fieldToType.clear();

    // Test is supposed to call this itself, but we do this defensively in case it forgot:
    restoreIndexWriterMaxDocs();
  }

  /** Tells {@link IndexWriter} to enforce the specified limit as the maximum number of documents in one index; call
   *  {@link #restoreIndexWriterMaxDocs} once your test is done. */
  public void setIndexWriterMaxDocs(int limit) {
    Method m;
    try {
      m = IndexWriter.class.getDeclaredMethod("setMaxDocs", int.class);
    } catch (NoSuchMethodException nsme) {
      throw new RuntimeException(nsme);
    }
    m.setAccessible(true);
    try {
      m.invoke(IndexWriter.class, limit);
    } catch (IllegalAccessException iae) {
      throw new RuntimeException(iae);
    } catch (InvocationTargetException ite) {
      throw new RuntimeException(ite);
    }
  }

  /** Returns the default {@link IndexWriter#MAX_DOCS} limit. */
  public void restoreIndexWriterMaxDocs() {
    setIndexWriterMaxDocs(IndexWriter.MAX_DOCS);
  }

  // -----------------------------------------------------------------
  // Test facilities and facades for subclasses. 
  // -----------------------------------------------------------------

  /**
   * Access to the current {@link RandomizedContext}'s Random instance. It is safe to use
   * this method from multiple threads, etc., but it should be called while within a runner's
   * scope (so no static initializers). The returned {@link Random} instance will be 
   * <b>different</b> when this method is called inside a {@link BeforeClass} hook (static 
   * suite scope) and within {@link Before}/ {@link After} hooks or test methods. 
   * 
   * <p>The returned instance must not be shared with other threads or cross a single scope's 
   * boundary. For example, a {@link Random} acquired within a test method shouldn't be reused
   * for another test case.
   * 
   * <p>There is an overhead connected with getting the {@link Random} for a particular context
   * and thread. It is better to cache the {@link Random} locally if tight loops with multiple
   * invocations are present or create a derivative local {@link Random} for millions of calls 
   * like this:
   * <pre>
   * Random random = new Random(random().nextLong());
   * // tight loop with many invocations. 
   * </pre>
   */
  public static Random random() {
    return RandomizedContext.current().getRandom();
  }

  /**
   * Registers a {@link Closeable} resource that should be closed after the test
   * completes.
   * 
   * @return <code>resource</code> (for call chaining).
   */
  public <T extends Closeable> T closeAfterTest(T resource) {
    return RandomizedContext.current().closeAtEnd(resource, LifecycleScope.TEST);
  }

  /**
   * Registers a {@link Closeable} resource that should be closed after the suite
   * completes.
   * 
   * @return <code>resource</code> (for call chaining).
   */
  public static <T extends Closeable> T closeAfterSuite(T resource) {
    return RandomizedContext.current().closeAtEnd(resource, LifecycleScope.SUITE);
  }

  /**
   * Return the current class being tested.
   */
  public static Class<?> getTestClass() {
    return classNameRule.getTestClass();
  }

  /**
   * Return the name of the currently executing test case.
   */
  public String getTestName() {
    return threadAndTestNameRule.testMethodName;
  }

  /**
   * Some tests expect the directory to contain a single segment, and want to 
   * do tests on that segment's reader. This is an utility method to help them.
   */
  public static SegmentReader getOnlySegmentReader(DirectoryReader reader) {
    List<LeafReaderContext> subReaders = reader.leaves();
    if (subReaders.size() != 1) {
      throw new IllegalArgumentException(reader + " has " + subReaders.size() + " segments instead of exactly one");
    }
    final LeafReader r = subReaders.get(0).reader();
    assertTrue(r instanceof SegmentReader);
    return (SegmentReader) r;
  }

  /**
   * Returns true if and only if the calling thread is the primary thread 
   * executing the test case. 
   */
  protected boolean isTestThread() {
    assertNotNull("Test case thread not set?", threadAndTestNameRule.testCaseThread);
    return Thread.currentThread() == threadAndTestNameRule.testCaseThread;
  }

  /**
   * Returns a number of at least <code>i</code>
   * <p>
   * The actual number returned will be influenced by whether {@link #TEST_NIGHTLY}
   * is active and {@link #RANDOM_MULTIPLIER}, but also with some random fudge.
   */
  public static int atLeast(Random random, int i) {
    int min = (TEST_NIGHTLY ? 2*i : i) * RANDOM_MULTIPLIER;
    int max = min+(min/2);
    return TestUtil.nextInt(random, min, max);
  }
  
  public static int atLeast(int i) {
    return atLeast(random(), i);
  }
  
  /**
   * Returns true if something should happen rarely,
   * <p>
   * The actual number returned will be influenced by whether {@link #TEST_NIGHTLY}
   * is active and {@link #RANDOM_MULTIPLIER}.
   */
  public static boolean rarely(Random random) {
    int p = TEST_NIGHTLY ? 10 : 1;
    p += (p * Math.log(RANDOM_MULTIPLIER));
    int min = 100 - Math.min(p, 50); // never more than 50
    return random.nextInt(100) >= min;
  }
  
  public static boolean rarely() {
    return rarely(random());
  }
  
  public static boolean usually(Random random) {
    return !rarely(random);
  }
  
  public static boolean usually() {
    return usually(random());
  }

  public static void assumeTrue(String msg, boolean condition) {
    RandomizedTest.assumeTrue(msg, condition);
  }

  public static void assumeFalse(String msg, boolean condition) {
    RandomizedTest.assumeFalse(msg, condition);
  }

  public static void assumeNoException(String msg, Exception e) {
    RandomizedTest.assumeNoException(msg, e);
  }

  /**
   * Return <code>args</code> as a {@link Set} instance. The order of elements is not
   * preserved in iterators.
   */
  @SafeVarargs @SuppressWarnings("varargs")
  public static <T> Set<T> asSet(T... args) {
    return new HashSet<>(Arrays.asList(args));
  }

  /**
   * Convenience method for logging an iterator.
   *
   * @param label  String logged before/after the items in the iterator
   * @param iter   Each next() is toString()ed and logged on it's own line. If iter is null this is logged differnetly then an empty iterator.
   * @param stream Stream to log messages to.
   */
  public static void dumpIterator(String label, Iterator<?> iter,
                                  PrintStream stream) {
    stream.println("*** BEGIN " + label + " ***");
    if (null == iter) {
      stream.println(" ... NULL ...");
    } else {
      while (iter.hasNext()) {
        stream.println(iter.next().toString());
      }
    }
    stream.println("*** END " + label + " ***");
  }

  /**
   * Convenience method for logging an array.  Wraps the array in an iterator and delegates
   *
   * @see #dumpIterator(String,Iterator,PrintStream)
   */
  public static void dumpArray(String label, Object[] objs,
                               PrintStream stream) {
    Iterator<?> iter = (null == objs) ? null : Arrays.asList(objs).iterator();
    dumpIterator(label, iter, stream);
  }

  /** create a new index writer config with random defaults, using MockAnalyzer */
  public static IndexWriterConfig newIndexWriterConfig() {
    return newIndexWriterConfig(random(), new MockAnalyzer(random()));
  }

  /** create a new index writer config with random defaults, using MockAnalyzer */
  public static IndexWriter newIndexWriter(Directory dir) throws IOException {
    return new IndexWriter(dir, newIndexWriterConfig());
  }

  /** create a new index writer config with random defaults, using MockAnalyzer */
  public static RandomIndexWriter newRandomIndexWriter(Directory dir) throws IOException {
    return new RandomIndexWriter(random(), dir, newIndexWriterConfig());
  }

  /** create a new index writer config with random defaults */
  public static IndexWriterConfig newIndexWriterConfig() {
    return newIndexWriterConfig(new MockAnalyzer(random()));
  }

  /** create a new index writer config with random defaults */
  public static IndexWriterConfig newIndexWriterConfig(Analyzer a) {
    return newIndexWriterConfig(random(), a);
  }
  
  /** create a new index writer config with random defaults using the specified random */
  public static IndexWriterConfig newIndexWriterConfig(Random r, Analyzer a) {
    IndexWriterConfig c = new IndexWriterConfig(a);
    c.setSimilarity(classEnvRule.similarity);
    if (VERBOSE) {
      // Even though TestRuleSetupAndRestoreClassEnv calls
      // InfoStream.setDefault, we do it again here so that
      // the PrintStreamInfoStream.messageID increments so
      // that when there are separate instances of
      // IndexWriter created we see "IW 0", "IW 1", "IW 2",
      // ... instead of just always "IW 0":
      c.setInfoStream(new TestRuleSetupAndRestoreClassEnv.ThreadNameFixingPrintStreamInfoStream(System.out));
    }

    if (r.nextBoolean()) {
      c.setMergeScheduler(new SerialMergeScheduler());
    } else if (rarely(r)) {
      int maxThreadCount = TestUtil.nextInt(r, 1, 4);
      int maxMergeCount = TestUtil.nextInt(r, maxThreadCount, maxThreadCount + 4);
      ConcurrentMergeScheduler cms;
      if (r.nextBoolean()) {
        cms = new ConcurrentMergeScheduler();
      } else {
        cms = new ConcurrentMergeScheduler() {
            @Override
            protected synchronized void maybeStall() {
            }
          };
      }
      cms.setMaxMergesAndThreads(maxMergeCount, maxThreadCount);
      c.setMergeScheduler(cms);
    }
    if (r.nextBoolean()) {
      if (rarely(r)) {
        // crazy value
        c.setMaxBufferedDocs(TestUtil.nextInt(r, 2, 15));
      } else {
        // reasonable value
        c.setMaxBufferedDocs(TestUtil.nextInt(r, 16, 1000));
      }
    }
    if (r.nextBoolean()) {
      int maxNumThreadStates = rarely(r) ? TestUtil.nextInt(r, 5, 20) // crazy value
          : TestUtil.nextInt(r, 1, 4); // reasonable value

      c.setMaxThreadStates(maxNumThreadStates);
    }

    c.setMergePolicy(newMergePolicy(r));

    avoidPathologicalMerging(c);

    if (rarely(r)) {
      c.setMergedSegmentWarmer(new SimpleMergedSegmentWarmer(c.getInfoStream()));
    }
    c.setUseCompoundFile(r.nextBoolean());
    c.setReaderPooling(r.nextBoolean());
    return c;
  }

  private static void avoidPathologicalMerging(IndexWriterConfig iwc) {
    // Don't allow "tiny" flushed segments with "big" merge
    // floor: this leads to pathological O(N^2) merge costs:
    long estFlushSizeBytes = Long.MAX_VALUE;
    if (iwc.getMaxBufferedDocs() != IndexWriterConfig.DISABLE_AUTO_FLUSH) {
      // Gross estimation of 1 KB segment bytes for each doc indexed:
      estFlushSizeBytes = Math.min(estFlushSizeBytes, iwc.getMaxBufferedDocs() * 1024);
    }
    if (iwc.getRAMBufferSizeMB() != IndexWriterConfig.DISABLE_AUTO_FLUSH) {
      estFlushSizeBytes = Math.min(estFlushSizeBytes, (long) (iwc.getRAMBufferSizeMB() * 1024 * 1024));
    }
    assert estFlushSizeBytes > 0;

    MergePolicy mp = iwc.getMergePolicy();
    if (mp instanceof TieredMergePolicy) {
      TieredMergePolicy tmp = (TieredMergePolicy) mp;
      long floorSegBytes = (long) (tmp.getFloorSegmentMB() * 1024 * 1024);
      if (floorSegBytes / estFlushSizeBytes > 10) {
        double newValue = estFlushSizeBytes * 10.0 / 1024 / 1024;
        if (VERBOSE) {
          System.out.println("NOTE: LuceneTestCase: changing TieredMergePolicy.floorSegmentMB from " + tmp.getFloorSegmentMB() + " to " + newValue + " to avoid pathological merging");
        }
        tmp.setFloorSegmentMB(newValue);
      }
    } else if (mp instanceof LogByteSizeMergePolicy) {
      LogByteSizeMergePolicy lmp = (LogByteSizeMergePolicy) mp;
      if ((lmp.getMinMergeMB()*1024*1024) / estFlushSizeBytes > 10) {
        double newValue = estFlushSizeBytes * 10.0 / 1024 / 1024;
        if (VERBOSE) {
          System.out.println("NOTE: LuceneTestCase: changing LogByteSizeMergePolicy.minMergeMB from " + lmp.getMinMergeMB() + " to " + newValue + " to avoid pathological merging");
        }
        lmp.setMinMergeMB(newValue);
      }
    } else if (mp instanceof LogDocMergePolicy) {
      LogDocMergePolicy lmp = (LogDocMergePolicy) mp;
      assert estFlushSizeBytes / 1024 < Integer.MAX_VALUE/10;
      int estFlushDocs = Math.max(1, (int) (estFlushSizeBytes / 1024));
      if (lmp.getMinMergeDocs() / estFlushDocs > 10) {
        int newValue = estFlushDocs * 10;
        if (VERBOSE) {
          System.out.println("NOTE: LuceneTestCase: changing LogDocMergePolicy.minMergeDocs from " + lmp.getMinMergeDocs() + " to " + newValue + " to avoid pathological merging");
        }
        lmp.setMinMergeDocs(newValue);
      }
    }
  }

  public static MergePolicy newMergePolicy(Random r) {
    if (rarely(r)) {
      return new MockRandomMergePolicy(r);
    } else if (r.nextBoolean()) {
      return newTieredMergePolicy(r);
    } else if (r.nextInt(5) == 0) { 
      return newAlcoholicMergePolicy(r, classEnvRule.timeZone);
    }
    return newLogMergePolicy(r);
  }

  public static MergePolicy newMergePolicy() {
    return newMergePolicy(random());
  }

  public static LogMergePolicy newLogMergePolicy() {
    return newLogMergePolicy(random());
  }

  public static TieredMergePolicy newTieredMergePolicy() {
    return newTieredMergePolicy(random());
  }

  public static AlcoholicMergePolicy newAlcoholicMergePolicy() {
    return newAlcoholicMergePolicy(random(), classEnvRule.timeZone);
  }
  
  public static AlcoholicMergePolicy newAlcoholicMergePolicy(Random r, TimeZone tz) {
    return new AlcoholicMergePolicy(tz, new Random(r.nextLong()));
  }

  public static LogMergePolicy newLogMergePolicy(Random r) {
    LogMergePolicy logmp = r.nextBoolean() ? new LogDocMergePolicy() : new LogByteSizeMergePolicy();
    logmp.setCalibrateSizeByDeletes(r.nextBoolean());
    if (rarely(r)) {
      logmp.setMergeFactor(TestUtil.nextInt(r, 2, 9));
    } else {
      logmp.setMergeFactor(TestUtil.nextInt(r, 10, 50));
    }
    configureRandom(r, logmp);
    return logmp;
  }
  
  private static void configureRandom(Random r, MergePolicy mergePolicy) {
    if (r.nextBoolean()) {
      mergePolicy.setNoCFSRatio(0.1 + r.nextDouble()*0.8);
    } else {
      mergePolicy.setNoCFSRatio(r.nextBoolean() ? 1.0 : 0.0);
    }
    
    if (rarely(r)) {
      mergePolicy.setMaxCFSSegmentSizeMB(0.2 + r.nextDouble() * 2.0);
    } else {
      mergePolicy.setMaxCFSSegmentSizeMB(Double.POSITIVE_INFINITY);
    }
  }

  public static TieredMergePolicy newTieredMergePolicy(Random r) {
    TieredMergePolicy tmp = new TieredMergePolicy();
    if (rarely(r)) {
      tmp.setMaxMergeAtOnce(TestUtil.nextInt(r, 2, 9));
      tmp.setMaxMergeAtOnceExplicit(TestUtil.nextInt(r, 2, 9));
    } else {
      tmp.setMaxMergeAtOnce(TestUtil.nextInt(r, 10, 50));
      tmp.setMaxMergeAtOnceExplicit(TestUtil.nextInt(r, 10, 50));
    }
    if (rarely(r)) {
      tmp.setMaxMergedSegmentMB(0.2 + r.nextDouble() * 2.0);
    } else {
      tmp.setMaxMergedSegmentMB(r.nextDouble() * 100);
    }
    tmp.setFloorSegmentMB(0.2 + r.nextDouble() * 2.0);
    tmp.setForceMergeDeletesPctAllowed(0.0 + r.nextDouble() * 30.0);
    if (rarely(r)) {
      tmp.setSegmentsPerTier(TestUtil.nextInt(r, 2, 20));
    } else {
      tmp.setSegmentsPerTier(TestUtil.nextInt(r, 10, 50));
    }
    configureRandom(r, tmp);
    tmp.setReclaimDeletesWeight(r.nextDouble()*4);
    return tmp;
  }

  public static MergePolicy newLogMergePolicy(boolean useCFS) {
    MergePolicy logmp = newLogMergePolicy();
    logmp.setNoCFSRatio(useCFS ? 1.0 : 0.0);
    return logmp;
  }

  public static MergePolicy newLogMergePolicy(boolean useCFS, int mergeFactor) {
    LogMergePolicy logmp = newLogMergePolicy();
    logmp.setNoCFSRatio(useCFS ? 1.0 : 0.0);
    logmp.setMergeFactor(mergeFactor);
    return logmp;
  }

  public static MergePolicy newLogMergePolicy(int mergeFactor) {
    LogMergePolicy logmp = newLogMergePolicy();
    logmp.setMergeFactor(mergeFactor);
    return logmp;
  }
  
  // if you want it in LiveIndexWriterConfig: it must and will be tested here.
  public static void maybeChangeLiveIndexWriterConfig(Random r, LiveIndexWriterConfig c) {
    boolean didChange = false;

    if (rarely(r)) {
      // change flush parameters:
      // this is complicated because the api requires you "invoke setters in a magical order!"
      // LUCENE-5661: workaround for race conditions in the API
      synchronized (c) {
        boolean flushByRAM;
        switch (liveIWCFlushMode) {
        case BY_RAM:
          flushByRAM = true;
          break;
        case BY_DOCS:
          flushByRAM = false;
          break;
        case EITHER:
          flushByRAM = r.nextBoolean();
          break;
        default:
          throw new AssertionError();
        }
        if (flushByRAM) { 
          c.setRAMBufferSizeMB(TestUtil.nextInt(r, 1, 10));
          c.setMaxBufferedDocs(IndexWriterConfig.DISABLE_AUTO_FLUSH);
        } else {
          if (rarely(r)) {
            // crazy value
            c.setMaxBufferedDocs(TestUtil.nextInt(r, 2, 15));
          } else {
            // reasonable value
            c.setMaxBufferedDocs(TestUtil.nextInt(r, 16, 1000));
          }
          c.setRAMBufferSizeMB(IndexWriterConfig.DISABLE_AUTO_FLUSH);
        }
      }
      didChange = true;
    }
    
    if (rarely(r)) {
      // change buffered deletes parameters
      boolean limitBufferedDeletes = r.nextBoolean();
      if (limitBufferedDeletes) {
        c.setMaxBufferedDeleteTerms(TestUtil.nextInt(r, 1, 1000));
      } else {
        c.setMaxBufferedDeleteTerms(IndexWriterConfig.DISABLE_AUTO_FLUSH);
      }
      didChange = true;
    }
    
    if (rarely(r)) {
      // change warmer parameters
      if (r.nextBoolean()) {
        c.setMergedSegmentWarmer(new SimpleMergedSegmentWarmer(c.getInfoStream()));
      } else {
        c.setMergedSegmentWarmer(null);
      }
      didChange = true;
    }
    
    if (rarely(r)) {
      // change CFS flush parameters
      c.setUseCompoundFile(r.nextBoolean());
      didChange = true;
    }
    
    if (rarely(r)) {
      // change CMS merge parameters
      MergeScheduler ms = c.getMergeScheduler();
      if (ms instanceof ConcurrentMergeScheduler) {
        int maxThreadCount = TestUtil.nextInt(r, 1, 4);
        int maxMergeCount = TestUtil.nextInt(r, maxThreadCount, maxThreadCount + 4);
        ((ConcurrentMergeScheduler)ms).setMaxMergesAndThreads(maxMergeCount, maxThreadCount);
      }
      didChange = true;
    }
    
    if (rarely(r)) {
      MergePolicy mp = c.getMergePolicy();
      configureRandom(r, mp);
      if (mp instanceof LogMergePolicy) {
        LogMergePolicy logmp = (LogMergePolicy) mp;
        logmp.setCalibrateSizeByDeletes(r.nextBoolean());
        if (rarely(r)) {
          logmp.setMergeFactor(TestUtil.nextInt(r, 2, 9));
        } else {
          logmp.setMergeFactor(TestUtil.nextInt(r, 10, 50));
        }
      } else if (mp instanceof TieredMergePolicy) {
        TieredMergePolicy tmp = (TieredMergePolicy) mp;
        if (rarely(r)) {
          tmp.setMaxMergeAtOnce(TestUtil.nextInt(r, 2, 9));
          tmp.setMaxMergeAtOnceExplicit(TestUtil.nextInt(r, 2, 9));
        } else {
          tmp.setMaxMergeAtOnce(TestUtil.nextInt(r, 10, 50));
          tmp.setMaxMergeAtOnceExplicit(TestUtil.nextInt(r, 10, 50));
        }
        if (rarely(r)) {
          tmp.setMaxMergedSegmentMB(0.2 + r.nextDouble() * 2.0);
        } else {
          tmp.setMaxMergedSegmentMB(r.nextDouble() * 100);
        }
        tmp.setFloorSegmentMB(0.2 + r.nextDouble() * 2.0);
        tmp.setForceMergeDeletesPctAllowed(0.0 + r.nextDouble() * 30.0);
        if (rarely(r)) {
          tmp.setSegmentsPerTier(TestUtil.nextInt(r, 2, 20));
        } else {
          tmp.setSegmentsPerTier(TestUtil.nextInt(r, 10, 50));
        }
        configureRandom(r, tmp);
        tmp.setReclaimDeletesWeight(r.nextDouble()*4);
      }
      didChange = true;
    }
    if (VERBOSE && didChange) {
      System.out.println("NOTE: LuceneTestCase: randomly changed IWC's live settings to:\n" + c);
    }
  }

  /**
   * Returns a new Directory instance. Use this when the test does not
   * care about the specific Directory implementation (most tests).
   * <p>
   * The Directory is wrapped with {@link BaseDirectoryWrapper}.
   * this means usually it will be picky, such as ensuring that you
   * properly close it and all open files in your test. It will emulate
   * some features of Windows, such as not allowing open files to be
   * overwritten.
   */
  public static BaseDirectoryWrapper newDirectory() {
    return newDirectory(random());
  }
  
  /**
   * Returns a new Directory instance, using the specified random.
   * See {@link #newDirectory()} for more information.
   */
  public static BaseDirectoryWrapper newDirectory(Random r) {
    return wrapDirectory(r, newDirectoryImpl(r, TEST_DIRECTORY), rarely(r));
  }

  /**
   * Returns a new Directory instance, using the specified random.
   * See {@link #newDirectory()} for more information.
   */
  public static BaseDirectoryWrapper newDirectory(Random r, LockFactory lf) {
    return wrapDirectory(r, newDirectoryImpl(r, TEST_DIRECTORY, lf), rarely(r));
  }

  public static MockDirectoryWrapper newMockDirectory() {
    return newMockDirectory(random());
  }

  public static MockDirectoryWrapper newMockDirectory(Random r) {
    return (MockDirectoryWrapper) wrapDirectory(r, newDirectoryImpl(r, TEST_DIRECTORY), false);
  }

  public static MockDirectoryWrapper newMockDirectory(Random r, LockFactory lf) {
    return (MockDirectoryWrapper) wrapDirectory(r, newDirectoryImpl(r, TEST_DIRECTORY, lf), false);
  }

  public static MockDirectoryWrapper newMockFSDirectory(Path f) {
    return (MockDirectoryWrapper) newFSDirectory(f, FSLockFactory.getDefault(), false);
  }

  public static MockDirectoryWrapper newMockFSDirectory(Path f, LockFactory lf) {
    return (MockDirectoryWrapper) newFSDirectory(f, lf, false);
  }

  /**
   * Returns a new Directory instance, with contents copied from the
   * provided directory. See {@link #newDirectory()} for more
   * information.
   */
  public static BaseDirectoryWrapper newDirectory(Directory d) throws IOException {
    return newDirectory(random(), d);
  }

  /** Returns a new FSDirectory instance over the given file, which must be a folder. */
  public static BaseDirectoryWrapper newFSDirectory(Path f) {
    return newFSDirectory(f, FSLockFactory.getDefault());
  }

  /** Returns a new FSDirectory instance over the given file, which must be a folder. */
  public static BaseDirectoryWrapper newFSDirectory(Path f, LockFactory lf) {
    return newFSDirectory(f, lf, rarely());
  }

  private static BaseDirectoryWrapper newFSDirectory(Path f, LockFactory lf, boolean bare) {
    String fsdirClass = TEST_DIRECTORY;
    if (fsdirClass.equals("random")) {
      fsdirClass = RandomPicks.randomFrom(random(), FS_DIRECTORIES); 
    }

    Class<? extends FSDirectory> clazz;
    try {
      try {
        clazz = CommandLineUtil.loadFSDirectoryClass(fsdirClass);
      } catch (ClassCastException e) {
        // TEST_DIRECTORY is not a sub-class of FSDirectory, so draw one at random
        fsdirClass = RandomPicks.randomFrom(random(), FS_DIRECTORIES);
        clazz = CommandLineUtil.loadFSDirectoryClass(fsdirClass);
      }

      Directory fsdir = newFSDirectoryImpl(clazz, f, lf);
      BaseDirectoryWrapper wrapped = wrapDirectory(random(), fsdir, bare);
      return wrapped;
    } catch (Exception e) {
      Rethrow.rethrow(e);
      throw null; // dummy to prevent compiler failure
    }
  }

  /**
   * Returns a new Directory instance, using the specified random
   * with contents copied from the provided directory. See 
   * {@link #newDirectory()} for more information.
   */
  public static BaseDirectoryWrapper newDirectory(Random r, Directory d) throws IOException {
    Directory impl = newDirectoryImpl(r, TEST_DIRECTORY);
    for (String file : d.listAll()) {
     d.copy(impl, file, file, newIOContext(r));
    }
    return wrapDirectory(r, impl, rarely(r));
  }
  
  private static BaseDirectoryWrapper wrapDirectory(Random random, Directory directory, boolean bare) {
    if (rarely(random) && !bare) {
      directory = new NRTCachingDirectory(directory, random.nextDouble(), random.nextDouble());
    }
    
    if (rarely(random) && !bare) { 
      final double maxMBPerSec = TestUtil.nextInt(random, 20, 40);
      if (LuceneTestCase.VERBOSE) {
        System.out.println("LuceneTestCase: will rate limit output IndexOutput to " + maxMBPerSec + " MB/sec");
      }
      final RateLimitedDirectoryWrapper rateLimitedDirectoryWrapper = new RateLimitedDirectoryWrapper(directory);
      switch (random.nextInt(10)) {
        case 3: // sometimes rate limit on flush
          rateLimitedDirectoryWrapper.setMaxWriteMBPerSec(maxMBPerSec, Context.FLUSH);
          break;
        case 2: // sometimes rate limit flush & merge
          rateLimitedDirectoryWrapper.setMaxWriteMBPerSec(maxMBPerSec, Context.FLUSH);
          rateLimitedDirectoryWrapper.setMaxWriteMBPerSec(maxMBPerSec, Context.MERGE);
          break;
        default:
          rateLimitedDirectoryWrapper.setMaxWriteMBPerSec(maxMBPerSec, Context.MERGE);
      }
      directory =  rateLimitedDirectoryWrapper;
      
    }

    if (bare) {
      BaseDirectoryWrapper base = new BaseDirectoryWrapper(directory);
      closeAfterSuite(new CloseableDirectory(base, suiteFailureMarker));
      return base;
    } else {
      MockDirectoryWrapper mock = new MockDirectoryWrapper(random, directory);
      
      mock.setThrottling(TEST_THROTTLING);
      closeAfterSuite(new CloseableDirectory(mock, suiteFailureMarker));
      return mock;
    }
  }
  
  public static Field newStringField(String name, String value, Store stored) {
    return newField(random(), name, value, stored == Store.YES ? StringField.TYPE_STORED : StringField.TYPE_NOT_STORED);
  }

  public static Field newTextField(String name, String value, Store stored) {
    return newField(random(), name, value, stored == Store.YES ? TextField.TYPE_STORED : TextField.TYPE_NOT_STORED);
  }
  
  public static Field newStringField(Random random, String name, String value, Store stored) {
    return newField(random, name, value, stored == Store.YES ? StringField.TYPE_STORED : StringField.TYPE_NOT_STORED);
  }
  
  public static Field newTextField(Random random, String name, String value, Store stored) {
    return newField(random, name, value, stored == Store.YES ? TextField.TYPE_STORED : TextField.TYPE_NOT_STORED);
  }
  
  public static Field newField(String name, String value, FieldType type) {
    return newField(random(), name, value, type);
  }

  /** Returns a FieldType derived from newType but whose
   *  term vector options match the old type */
  private static FieldType mergeTermVectorOptions(FieldType newType, FieldType oldType) {
    if (newType.indexOptions() != IndexOptions.NONE && oldType.storeTermVectors() == true && newType.storeTermVectors() == false) {
      newType = new FieldType(newType);
      newType.setStoreTermVectors(oldType.storeTermVectors());
      newType.setStoreTermVectorPositions(oldType.storeTermVectorPositions());
      newType.setStoreTermVectorOffsets(oldType.storeTermVectorOffsets());
      newType.setStoreTermVectorPayloads(oldType.storeTermVectorPayloads());
      newType.freeze();
    }

    return newType;
  }

  // nocommit can we use FieldTypes here?

  // TODO: if we can pull out the "make term vector options
  // consistent across all instances of the same field name"
  // write-once schema sort of helper class then we can
  // remove the sync here.  We can also fold the random
  // "enable norms" (now commented out, below) into that:
  public synchronized static Field newField(Random random, String name, String value, FieldType type) {

    // Defeat any consumers that illegally rely on intern'd
    // strings (we removed this from Lucene a while back):
    name = new String(name);

    FieldType prevType = fieldToType.get(name);

    if (usually(random) || type.indexOptions() == IndexOptions.NONE || prevType != null) {
      // most of the time, don't modify the params
      if (prevType == null) {
        fieldToType.put(name, new FieldType(type));
      } else {
        type = mergeTermVectorOptions(type, prevType);
      }

      return new Field(name, value, type);
    }

    // TODO: once all core & test codecs can index
    // offsets, sometimes randomly turn on offsets if we are
    // already indexing positions...

    FieldType newType = new FieldType(type);
    if (!newType.stored() && random.nextBoolean()) {
      newType.setStored(true); // randomly store it
    }

    // Randomly turn on term vector options, but always do
    // so consistently for the same field name:
    if (!newType.storeTermVectors() && random.nextBoolean()) {
      newType.setStoreTermVectors(true);
      if (!newType.storeTermVectorPositions()) {
        newType.setStoreTermVectorPositions(random.nextBoolean());
        
        if (newType.storeTermVectorPositions()) {
          if (!newType.storeTermVectorPayloads()) {
            newType.setStoreTermVectorPayloads(random.nextBoolean());
          }
        }
      }
      
      if (!newType.storeTermVectorOffsets()) {
        newType.setStoreTermVectorOffsets(random.nextBoolean());
      }

      if (VERBOSE) {
        System.out.println("NOTE: LuceneTestCase: upgrade name=" + name + " type=" + newType);
      }
    }
    newType.freeze();
    fieldToType.put(name, newType);

    // TODO: we need to do this, but smarter, ie, most of
    // the time we set the same value for a given field but
    // sometimes (rarely) we change it up:
    /*
    if (newType.omitNorms()) {
      newType.setOmitNorms(random.nextBoolean());
    }
    */
    
    return new Field(name, value, newType);
  }

  /** 
   * Return a random Locale from the available locales on the system.
   * @see "https://issues.apache.org/jira/browse/LUCENE-4020"
   */
  public static Locale randomLocale(Random random) {
    Locale locales[] = Locale.getAvailableLocales();
    return locales[random.nextInt(locales.length)];
  }

  /** 
   * Return a random TimeZone from the available timezones on the system
   * @see "https://issues.apache.org/jira/browse/LUCENE-4020" 
   */
  public static TimeZone randomTimeZone(Random random) {
    String tzIds[] = TimeZone.getAvailableIDs();
    return TimeZone.getTimeZone(tzIds[random.nextInt(tzIds.length)]);
  }

  /** return a Locale object equivalent to its programmatic name */
  public static Locale localeForName(String localeName) {
    String elements[] = localeName.split("\\_");
    switch(elements.length) {
      case 4: /* fallthrough for special cases */
      case 3: return new Locale(elements[0], elements[1], elements[2]);
      case 2: return new Locale(elements[0], elements[1]);
      case 1: return new Locale(elements[0]);
      default: throw new IllegalArgumentException("Invalid Locale: " + localeName);
    }
  }

  private static Directory newFSDirectoryImpl(Class<? extends FSDirectory> clazz, Path path, LockFactory lf) throws IOException {
    FSDirectory d = null;
    try {
      d = CommandLineUtil.newFSDirectory(clazz, path, lf);
    } catch (ReflectiveOperationException e) {
      Rethrow.rethrow(e);
    }
    return d;
  }

  static Directory newDirectoryImpl(Random random, String clazzName) {
    return newDirectoryImpl(random, clazzName, FSLockFactory.getDefault());
  }
  
  static Directory newDirectoryImpl(Random random, String clazzName, LockFactory lf) {
    if (clazzName.equals("random")) {
      if (rarely(random)) {
        clazzName = RandomPicks.randomFrom(random, CORE_DIRECTORIES);
      } else {
        clazzName = "RAMDirectory";
      }
    }

    try {
      final Class<? extends Directory> clazz = CommandLineUtil.loadDirectoryClass(clazzName);
      // If it is a FSDirectory type, try its ctor(Path)
      if (FSDirectory.class.isAssignableFrom(clazz)) {
        final Path dir = createTempDir("index-" + clazzName);
        return newFSDirectoryImpl(clazz.asSubclass(FSDirectory.class), dir, lf);
      }

      // See if it has a Path/LockFactory ctor even though it's not an
      // FSDir subclass:
      try {
        Constructor<? extends Directory> pathCtor = clazz.getConstructor(Path.class, LockFactory.class);
        final Path dir = createTempDir("index");
        return pathCtor.newInstance(dir, lf);
      } catch (NoSuchMethodException nsme) {
        // Ignore
      }
      
      // the remaining dirs are no longer filesystem based, so we must check that the passedLockFactory is not file based:
      if (!(lf instanceof FSLockFactory)) {
        // try ctor with only LockFactory (e.g. RAMDirectory)
        try {
          return clazz.getConstructor(LockFactory.class).newInstance(lf);
        } catch (NoSuchMethodException nsme) {
          // Ignore
        }
      }

      // try empty ctor
      return clazz.newInstance();
    } catch (Exception e) {
      Rethrow.rethrow(e);
      throw null; // dummy to prevent compiler failure
    }
  }
  
  /**
   * Sometimes wrap the IndexReader as slow, parallel or filter reader (or
   * combinations of that)
   */
  public static IndexReader maybeWrapReader(IndexReader r) throws IOException {
    Random random = random();
    if (rarely()) {
      // TODO: remove this, and fix those tests to wrap before putting slow around:
      final boolean wasOriginallyAtomic = r instanceof LeafReader;
      for (int i = 0, c = random.nextInt(6)+1; i < c; i++) {
        switch(random.nextInt(5)) {
          case 0:
            r = SlowCompositeReaderWrapper.wrap(r);
            break;
          case 1:
            // will create no FC insanity in atomic case, as ParallelLeafReader has own cache key:
            r = (r instanceof LeafReader) ?
              new ParallelLeafReader((LeafReader) r) :
              new ParallelCompositeReader((CompositeReader) r);
            break;
          case 2:
            // Häckidy-Hick-Hack: a standard MultiReader will cause FC insanity, so we use
            // QueryUtils' reader with a fake cache key, so insanity checker cannot walk
            // along our reader:
            r = new FCInvisibleMultiReader(r);
            break;
          case 3:
            final LeafReader ar = SlowCompositeReaderWrapper.wrap(r);
            final List<String> allFields = new ArrayList<>();
            for (FieldInfo fi : ar.getFieldInfos()) {
              allFields.add(fi.name);
            }
            Collections.shuffle(allFields, random);
            final int end = allFields.isEmpty() ? 0 : random.nextInt(allFields.size());
            final Set<String> fields = new HashSet<>(allFields.subList(0, end));
            // will create no FC insanity as ParallelLeafReader has own cache key:
            r = new ParallelLeafReader(
              new FieldFilterLeafReader(ar, fields, false),
              new FieldFilterLeafReader(ar, fields, true)
            );
            break;
          case 4:
            // Häckidy-Hick-Hack: a standard Reader will cause FC insanity, so we use
            // QueryUtils' reader with a fake cache key, so insanity checker cannot walk
            // along our reader:
            if (r instanceof LeafReader) {
              r = new AssertingLeafReader((LeafReader)r);
            } else if (r instanceof DirectoryReader) {
              r = new AssertingDirectoryReader((DirectoryReader)r);
            }
            break;
          default:
            fail("should not get here");
        }
      }
      if (wasOriginallyAtomic) {
        r = SlowCompositeReaderWrapper.wrap(r);
      } else if ((r instanceof CompositeReader) && !(r instanceof FCInvisibleMultiReader)) {
        // prevent cache insanity caused by e.g. ParallelCompositeReader, to fix we wrap one more time:
        r = new FCInvisibleMultiReader(r);
      }
      if (VERBOSE) {
        System.out.println("maybeWrapReader wrapped: " +r);
      }
    }
    return r;
  }

  /** TODO: javadoc */
  public static IOContext newIOContext(Random random) {
    return newIOContext(random, IOContext.DEFAULT);
  }

  /** TODO: javadoc */
  public static IOContext newIOContext(Random random, IOContext oldContext) {
    final int randomNumDocs = random.nextInt(4192);
    final int size = random.nextInt(512) * randomNumDocs;
    if (oldContext.flushInfo != null) {
      // Always return at least the estimatedSegmentSize of
      // the incoming IOContext:
      return new IOContext(new FlushInfo(randomNumDocs, Math.max(oldContext.flushInfo.estimatedSegmentSize, size)));
    } else if (oldContext.mergeInfo != null) {
      // Always return at least the estimatedMergeBytes of
      // the incoming IOContext:
      return new IOContext(new MergeInfo(randomNumDocs, Math.max(oldContext.mergeInfo.estimatedMergeBytes, size), random.nextBoolean(), TestUtil.nextInt(random, 1, 100)));
    } else {
      // Make a totally random IOContext:
      final IOContext context;
      switch (random.nextInt(5)) {
      case 0:
        context = IOContext.DEFAULT;
        break;
      case 1:
        context = IOContext.READ;
        break;
      case 2:
        context = IOContext.READONCE;
        break;
      case 3:
        context = new IOContext(new MergeInfo(randomNumDocs, size, true, -1));
        break;
      case 4:
        context = new IOContext(new FlushInfo(randomNumDocs, size));
        break;
      default:
        context = IOContext.DEFAULT;
      }
      return context;
    }
  }

  /**
   * Create a new searcher over the reader. This searcher might randomly use
   * threads.
   */
  public static IndexSearcher newSearcher(IndexReader r) {
    return newSearcher(r, true);
  }

  /**
   * Create a new searcher over the reader. This searcher might randomly use
   * threads.
   */
  public static IndexSearcher newSearcher(IndexReader r, boolean maybeWrap) {
    return newSearcher(r, maybeWrap, true);
  }

  /**
   * Create a new searcher over the reader. This searcher might randomly use
   * threads. if <code>maybeWrap</code> is true, this searcher might wrap the
   * reader with one that returns null for getSequentialSubReaders. If
   * <code>wrapWithAssertions</code> is true, this searcher might be an
   * {@link AssertingIndexSearcher} instance.
   */
  public static IndexSearcher newSearcher(IndexReader r, boolean maybeWrap, boolean wrapWithAssertions) {
    Random random = random();
    if (usually()) {
      if (maybeWrap) {
        try {
          r = maybeWrapReader(r);
        } catch (IOException e) {
          Rethrow.rethrow(e);
        }
      }
      // TODO: this whole check is a coverage hack, we should move it to tests for various filterreaders.
      // ultimately whatever you do will be checkIndex'd at the end anyway. 
      if (random.nextInt(500) == 0 && r instanceof LeafReader) {
        // TODO: not useful to check DirectoryReader (redundant with checkindex)
        // but maybe sometimes run this on the other crazy readers maybeWrapReader creates?
        try {
          TestUtil.checkReader(r);
        } catch (IOException e) {
          Rethrow.rethrow(e);
        }
      }
      final IndexSearcher ret;
      if (wrapWithAssertions) {
        ret = random.nextBoolean() ? new AssertingIndexSearcher(random, r) : new AssertingIndexSearcher(random, r.getContext());
      } else {
        ret = random.nextBoolean() ? new IndexSearcher(r) : new IndexSearcher(r.getContext());
      }
      ret.setSimilarity(classEnvRule.similarity);
      return ret;
    } else {
      int threads = 0;
      final ThreadPoolExecutor ex;
      if (random.nextBoolean()) {
        ex = null;
      } else {
        threads = TestUtil.nextInt(random, 1, 8);
        ex = new ThreadPoolExecutor(threads, threads, 0L, TimeUnit.MILLISECONDS,
            new LinkedBlockingQueue<Runnable>(),
            new NamedThreadFactory("LuceneTestCase"));
        // uncomment to intensify LUCENE-3840
        // ex.prestartAllCoreThreads();
      }
      if (ex != null) {
       if (VERBOSE) {
         System.out.println("NOTE: newSearcher using ExecutorService with " + threads + " threads");
       }
       r.addReaderClosedListener(new ReaderClosedListener() {
         @Override
         public void onClose(IndexReader reader) {
           TestUtil.shutdownExecutorService(ex);
         }
       });
      }
      IndexSearcher ret;
      if (wrapWithAssertions) {
        ret = random.nextBoolean()
            ? new AssertingIndexSearcher(random, r, ex)
            : new AssertingIndexSearcher(random, r.getContext(), ex);
      } else {
        ret = random.nextBoolean()
            ? new IndexSearcher(r, ex)
            : new IndexSearcher(r.getContext(), ex);
      }
      ret.setSimilarity(classEnvRule.similarity);
      return ret;
    }
  }

  /**
   * Gets a resource from the test's classpath as {@link Path}. This method should only
   * be used, if a real file is needed. To get a stream, code should prefer
   * {@link #getDataInputStream(String)}.
   */
  protected Path getDataPath(String name) throws IOException {
    try {
      return Paths.get(this.getClass().getResource(name).toURI());
    } catch (Exception e) {
      throw new IOException("Cannot find resource: " + name);
    }
  }

  /**
   * Gets a resource from the test's classpath as {@link InputStream}.
   */
  protected InputStream getDataInputStream(String name) throws IOException {
    InputStream in = this.getClass().getResourceAsStream(name);
    if (in == null) {
      throw new IOException("Cannot find resource: " + name);
    }
    return in;
  }

  public void assertReaderEquals(String info, IndexReader leftReader, IndexReader rightReader) throws IOException {
    assertReaderStatisticsEquals(info, leftReader, rightReader);
    assertFieldsEquals(info, leftReader, MultiFields.getFields(leftReader), MultiFields.getFields(rightReader), true);
    assertNormsEquals(info, leftReader, rightReader);
    assertStoredFieldsEquals(info, leftReader, rightReader);
    assertTermVectorsEquals(info, leftReader, rightReader);
    assertDocValuesEquals(info, leftReader, rightReader);
    assertDeletedDocsEquals(info, leftReader, rightReader);
    assertFieldInfosEquals(info, leftReader, rightReader);
  }

  /** 
   * checks that reader-level statistics are the same 
   */
  public void assertReaderStatisticsEquals(String info, IndexReader leftReader, IndexReader rightReader) throws IOException {
    // Somewhat redundant: we never delete docs
    assertEquals(info, leftReader.maxDoc(), rightReader.maxDoc());
    assertEquals(info, leftReader.numDocs(), rightReader.numDocs());
    assertEquals(info, leftReader.numDeletedDocs(), rightReader.numDeletedDocs());
    assertEquals(info, leftReader.hasDeletions(), rightReader.hasDeletions());
  }

  /** 
   * Fields api equivalency 
   */
  public void assertFieldsEquals(String info, IndexReader leftReader, Fields leftFields, Fields rightFields, boolean deep) throws IOException {
    // Fields could be null if there are no postings,
    // but then it must be null for both
    if (leftFields == null || rightFields == null) {
      assertNull(info, leftFields);
      assertNull(info, rightFields);
      return;
    }
    assertFieldStatisticsEquals(info, leftFields, rightFields);
    
    Iterator<String> leftEnum = leftFields.iterator();
    Iterator<String> rightEnum = rightFields.iterator();
    
    while (leftEnum.hasNext()) {
      String field = leftEnum.next();
      assertEquals(info, field, rightEnum.next());
      assertTermsEquals(info, leftReader, leftFields.terms(field), rightFields.terms(field), deep);
    }
    assertFalse(rightEnum.hasNext());
  }

  /** 
   * checks that top-level statistics on Fields are the same 
   */
  public void assertFieldStatisticsEquals(String info, Fields leftFields, Fields rightFields) throws IOException {
    if (leftFields.size() != -1 && rightFields.size() != -1) {
      assertEquals(info, leftFields.size(), rightFields.size());
    }
  }

  /** 
   * Terms api equivalency 
   */
  public void assertTermsEquals(String info, IndexReader leftReader, Terms leftTerms, Terms rightTerms, boolean deep) throws IOException {
    if (leftTerms == null || rightTerms == null) {
      assertNull(info, leftTerms);
      assertNull(info, rightTerms);
      return;
    }
    assertTermsStatisticsEquals(info, leftTerms, rightTerms);
    assertEquals(leftTerms.hasOffsets(), rightTerms.hasOffsets());
    assertEquals(leftTerms.hasPositions(), rightTerms.hasPositions());
    assertEquals(leftTerms.hasPayloads(), rightTerms.hasPayloads());

    TermsEnum leftTermsEnum = leftTerms.iterator(null);
    TermsEnum rightTermsEnum = rightTerms.iterator(null);
    assertTermsEnumEquals(info, leftReader, leftTermsEnum, rightTermsEnum, true);
    
    assertTermsSeekingEquals(info, leftTerms, rightTerms);
    
    if (deep) {
      int numIntersections = atLeast(3);
      for (int i = 0; i < numIntersections; i++) {
        String re = AutomatonTestUtil.randomRegexp(random());
        CompiledAutomaton automaton = new CompiledAutomaton(new RegExp(re, RegExp.NONE).toAutomaton());
        if (automaton.type == CompiledAutomaton.AUTOMATON_TYPE.NORMAL) {
          // TODO: test start term too
          TermsEnum leftIntersection = leftTerms.intersect(automaton, null);
          TermsEnum rightIntersection = rightTerms.intersect(automaton, null);
          assertTermsEnumEquals(info, leftReader, leftIntersection, rightIntersection, rarely());
        }
      }
    }
  }

  /** 
   * checks collection-level statistics on Terms 
   */
  public void assertTermsStatisticsEquals(String info, Terms leftTerms, Terms rightTerms) throws IOException {
    if (leftTerms.getDocCount() != -1 && rightTerms.getDocCount() != -1) {
      assertEquals(info, leftTerms.getDocCount(), rightTerms.getDocCount());
    }
    if (leftTerms.getSumDocFreq() != -1 && rightTerms.getSumDocFreq() != -1) {
      assertEquals(info, leftTerms.getSumDocFreq(), rightTerms.getSumDocFreq());
    }
    if (leftTerms.getSumTotalTermFreq() != -1 && rightTerms.getSumTotalTermFreq() != -1) {
      assertEquals(info, leftTerms.getSumTotalTermFreq(), rightTerms.getSumTotalTermFreq());
    }
    if (leftTerms.size() != -1 && rightTerms.size() != -1) {
      assertEquals(info, leftTerms.size(), rightTerms.size());
    }
  }

  private static class RandomBits implements Bits {
    FixedBitSet bits;
    
    RandomBits(int maxDoc, double pctLive, Random random) {
      bits = new FixedBitSet(maxDoc);
      for (int i = 0; i < maxDoc; i++) {
        if (random.nextDouble() <= pctLive) {        
          bits.set(i);
        }
      }
    }
    
    @Override
    public boolean get(int index) {
      return bits.get(index);
    }

    @Override
    public int length() {
      return bits.length();
    }
  }

  /** 
   * checks the terms enum sequentially
   * if deep is false, it does a 'shallow' test that doesnt go down to the docsenums
   */
  public void assertTermsEnumEquals(String info, IndexReader leftReader, TermsEnum leftTermsEnum, TermsEnum rightTermsEnum, boolean deep) throws IOException {
    BytesRef term;
    Bits randomBits = new RandomBits(leftReader.maxDoc(), random().nextDouble(), random());
    DocsAndPositionsEnum leftPositions = null;
    DocsAndPositionsEnum rightPositions = null;
    DocsEnum leftDocs = null;
    DocsEnum rightDocs = null;
    
    while ((term = leftTermsEnum.next()) != null) {
      assertEquals(info, term, rightTermsEnum.next());
      assertTermStatsEquals(info, leftTermsEnum, rightTermsEnum);
      if (deep) {
        assertDocsAndPositionsEnumEquals(info, leftPositions = leftTermsEnum.docsAndPositions(null, leftPositions),
                                   rightPositions = rightTermsEnum.docsAndPositions(null, rightPositions));
        assertDocsAndPositionsEnumEquals(info, leftPositions = leftTermsEnum.docsAndPositions(randomBits, leftPositions),
                                   rightPositions = rightTermsEnum.docsAndPositions(randomBits, rightPositions));

        assertPositionsSkippingEquals(info, leftReader, leftTermsEnum.docFreq(), 
                                leftPositions = leftTermsEnum.docsAndPositions(null, leftPositions),
                                rightPositions = rightTermsEnum.docsAndPositions(null, rightPositions));
        assertPositionsSkippingEquals(info, leftReader, leftTermsEnum.docFreq(), 
                                leftPositions = leftTermsEnum.docsAndPositions(randomBits, leftPositions),
                                rightPositions = rightTermsEnum.docsAndPositions(randomBits, rightPositions));

        // with freqs:
        assertDocsEnumEquals(info, leftDocs = leftTermsEnum.docs(null, leftDocs),
            rightDocs = rightTermsEnum.docs(null, rightDocs),
            true);
        assertDocsEnumEquals(info, leftDocs = leftTermsEnum.docs(randomBits, leftDocs),
            rightDocs = rightTermsEnum.docs(randomBits, rightDocs),
            true);

        // w/o freqs:
        assertDocsEnumEquals(info, leftDocs = leftTermsEnum.docs(null, leftDocs, DocsEnum.FLAG_NONE),
            rightDocs = rightTermsEnum.docs(null, rightDocs, DocsEnum.FLAG_NONE),
            false);
        assertDocsEnumEquals(info, leftDocs = leftTermsEnum.docs(randomBits, leftDocs, DocsEnum.FLAG_NONE),
            rightDocs = rightTermsEnum.docs(randomBits, rightDocs, DocsEnum.FLAG_NONE),
            false);
        
        // with freqs:
        assertDocsSkippingEquals(info, leftReader, leftTermsEnum.docFreq(), 
            leftDocs = leftTermsEnum.docs(null, leftDocs),
            rightDocs = rightTermsEnum.docs(null, rightDocs),
            true);
        assertDocsSkippingEquals(info, leftReader, leftTermsEnum.docFreq(), 
            leftDocs = leftTermsEnum.docs(randomBits, leftDocs),
            rightDocs = rightTermsEnum.docs(randomBits, rightDocs),
            true);

        // w/o freqs:
        assertDocsSkippingEquals(info, leftReader, leftTermsEnum.docFreq(), 
            leftDocs = leftTermsEnum.docs(null, leftDocs, DocsEnum.FLAG_NONE),
            rightDocs = rightTermsEnum.docs(null, rightDocs, DocsEnum.FLAG_NONE),
            false);
        assertDocsSkippingEquals(info, leftReader, leftTermsEnum.docFreq(), 
            leftDocs = leftTermsEnum.docs(randomBits, leftDocs, DocsEnum.FLAG_NONE),
            rightDocs = rightTermsEnum.docs(randomBits, rightDocs, DocsEnum.FLAG_NONE),
            false);
      }
    }
    assertNull(info, rightTermsEnum.next());
  }


  /**
   * checks docs + freqs + positions + payloads, sequentially
   */
  public void assertDocsAndPositionsEnumEquals(String info, DocsAndPositionsEnum leftDocs, DocsAndPositionsEnum rightDocs) throws IOException {
    if (leftDocs == null || rightDocs == null) {
      assertNull(leftDocs);
      assertNull(rightDocs);
      return;
    }
    assertEquals(info, -1, leftDocs.docID());
    assertEquals(info, -1, rightDocs.docID());
    int docid;
    while ((docid = leftDocs.nextDoc()) != DocIdSetIterator.NO_MORE_DOCS) {
      assertEquals(info, docid, rightDocs.nextDoc());
      int freq = leftDocs.freq();
      assertEquals(info, freq, rightDocs.freq());
      for (int i = 0; i < freq; i++) {
        assertEquals(info, leftDocs.nextPosition(), rightDocs.nextPosition());
        assertEquals(info, leftDocs.getPayload(), rightDocs.getPayload());
        assertEquals(info, leftDocs.startOffset(), rightDocs.startOffset());
        assertEquals(info, leftDocs.endOffset(), rightDocs.endOffset());
      }
    }
    assertEquals(info, DocIdSetIterator.NO_MORE_DOCS, rightDocs.nextDoc());
  }
  
  /**
   * checks docs + freqs, sequentially
   */
  public void assertDocsEnumEquals(String info, DocsEnum leftDocs, DocsEnum rightDocs, boolean hasFreqs) throws IOException {
    if (leftDocs == null) {
      assertNull(rightDocs);
      return;
    }
    assertEquals(info, -1, leftDocs.docID());
    assertEquals(info, -1, rightDocs.docID());
    int docid;
    while ((docid = leftDocs.nextDoc()) != DocIdSetIterator.NO_MORE_DOCS) {
      assertEquals(info, docid, rightDocs.nextDoc());
      if (hasFreqs) {
        assertEquals(info, leftDocs.freq(), rightDocs.freq());
      }
    }
    assertEquals(info, DocIdSetIterator.NO_MORE_DOCS, rightDocs.nextDoc());
  }
  
  /**
   * checks advancing docs
   */
  public void assertDocsSkippingEquals(String info, IndexReader leftReader, int docFreq, DocsEnum leftDocs, DocsEnum rightDocs, boolean hasFreqs) throws IOException {
    if (leftDocs == null) {
      assertNull(rightDocs);
      return;
    }
    int docid = -1;
    int averageGap = leftReader.maxDoc() / (1+docFreq);
    int skipInterval = 16;

    while (true) {
      if (random().nextBoolean()) {
        // nextDoc()
        docid = leftDocs.nextDoc();
        assertEquals(info, docid, rightDocs.nextDoc());
      } else {
        // advance()
        int skip = docid + (int) Math.ceil(Math.abs(skipInterval + random().nextGaussian() * averageGap));
        docid = leftDocs.advance(skip);
        assertEquals(info, docid, rightDocs.advance(skip));
      }
      
      if (docid == DocIdSetIterator.NO_MORE_DOCS) {
        return;
      }
      if (hasFreqs) {
        assertEquals(info, leftDocs.freq(), rightDocs.freq());
      }
    }
  }
  
  /**
   * checks advancing docs + positions
   */
  public void assertPositionsSkippingEquals(String info, IndexReader leftReader, int docFreq, DocsAndPositionsEnum leftDocs, DocsAndPositionsEnum rightDocs) throws IOException {
    if (leftDocs == null || rightDocs == null) {
      assertNull(leftDocs);
      assertNull(rightDocs);
      return;
    }
    
    int docid = -1;
    int averageGap = leftReader.maxDoc() / (1+docFreq);
    int skipInterval = 16;

    while (true) {
      if (random().nextBoolean()) {
        // nextDoc()
        docid = leftDocs.nextDoc();
        assertEquals(info, docid, rightDocs.nextDoc());
      } else {
        // advance()
        int skip = docid + (int) Math.ceil(Math.abs(skipInterval + random().nextGaussian() * averageGap));
        docid = leftDocs.advance(skip);
        assertEquals(info, docid, rightDocs.advance(skip));
      }
      
      if (docid == DocIdSetIterator.NO_MORE_DOCS) {
        return;
      }
      int freq = leftDocs.freq();
      assertEquals(info, freq, rightDocs.freq());
      for (int i = 0; i < freq; i++) {
        assertEquals(info, leftDocs.nextPosition(), rightDocs.nextPosition());
        assertEquals(info, leftDocs.getPayload(), rightDocs.getPayload());
      }
    }
  }

  
  private void assertTermsSeekingEquals(String info, Terms leftTerms, Terms rightTerms) throws IOException {
    TermsEnum leftEnum = null;
    TermsEnum rightEnum = null;

    // just an upper bound
    int numTests = atLeast(20);
    Random random = random();

    // collect this number of terms from the left side
    HashSet<BytesRef> tests = new HashSet<>();
    int numPasses = 0;
    while (numPasses < 10 && tests.size() < numTests) {
      leftEnum = leftTerms.iterator(leftEnum);
      BytesRef term = null;
      while ((term = leftEnum.next()) != null) {
        int code = random.nextInt(10);
        if (code == 0) {
          // the term
          tests.add(BytesRef.deepCopyOf(term));
        } else if (code == 1) {
          // truncated subsequence of term
          term = BytesRef.deepCopyOf(term);
          if (term.length > 0) {
            // truncate it
            term.length = random.nextInt(term.length);
          }
        } else if (code == 2) {
          // term, but ensure a non-zero offset
          byte newbytes[] = new byte[term.length+5];
          System.arraycopy(term.bytes, term.offset, newbytes, 5, term.length);
          tests.add(new BytesRef(newbytes, 5, term.length));
        } else if (code == 3) {
          switch (random().nextInt(3)) {
            case 0:
              tests.add(new BytesRef()); // before the first term
              break;
            case 1:
              tests.add(new BytesRef(new byte[] {(byte) 0xFF, (byte) 0xFF})); // past the last term
              break;
            case 2:
              tests.add(new BytesRef(TestUtil.randomSimpleString(random()))); // random term
              break;
            default:
              throw new AssertionError();
          }
        }
      }
      numPasses++;
    }

    rightEnum = rightTerms.iterator(rightEnum);

    ArrayList<BytesRef> shuffledTests = new ArrayList<>(tests);
    Collections.shuffle(shuffledTests, random);

    for (BytesRef b : shuffledTests) {
      if (rarely()) {
        // reuse the enums
        leftEnum = leftTerms.iterator(leftEnum);
        rightEnum = rightTerms.iterator(rightEnum);
      }

      final boolean seekExact = random().nextBoolean();

      if (seekExact) {
        assertEquals(info, leftEnum.seekExact(b), rightEnum.seekExact(b));
      } else {
        SeekStatus leftStatus = leftEnum.seekCeil(b);
        SeekStatus rightStatus = rightEnum.seekCeil(b);
        assertEquals(info, leftStatus, rightStatus);
        if (leftStatus != SeekStatus.END) {
          assertEquals(info, leftEnum.term(), rightEnum.term());
          assertTermStatsEquals(info, leftEnum, rightEnum);
        }
      }
    }
  }
  
  /**
   * checks term-level statistics
   */
  public void assertTermStatsEquals(String info, TermsEnum leftTermsEnum, TermsEnum rightTermsEnum) throws IOException {
    assertEquals(info, leftTermsEnum.docFreq(), rightTermsEnum.docFreq());
    if (leftTermsEnum.totalTermFreq() != -1 && rightTermsEnum.totalTermFreq() != -1) {
      assertEquals(info, leftTermsEnum.totalTermFreq(), rightTermsEnum.totalTermFreq());
    }
  }
  
  /** 
   * checks that norms are the same across all fields 
   */
  public void assertNormsEquals(String info, IndexReader leftReader, IndexReader rightReader) throws IOException {
    Fields leftFields = MultiFields.getFields(leftReader);
    Fields rightFields = MultiFields.getFields(rightReader);
    // Fields could be null if there are no postings,
    // but then it must be null for both
    if (leftFields == null || rightFields == null) {
      assertNull(info, leftFields);
      assertNull(info, rightFields);
      return;
    }
    
    for (String field : leftFields) {
      NumericDocValues leftNorms = MultiDocValues.getNormValues(leftReader, field);
      NumericDocValues rightNorms = MultiDocValues.getNormValues(rightReader, field);
      if (leftNorms != null && rightNorms != null) {
        assertDocValuesEquals(info, leftReader.maxDoc(), leftNorms, rightNorms);
      } else {
        assertNull(info, leftNorms);
        assertNull(info, rightNorms);
      }
    }
  }
  
  /** 
   * checks that stored fields of all documents are the same 
   */
  public void assertStoredFieldsEquals(String info, IndexReader leftReader, IndexReader rightReader) throws IOException {
    assert leftReader.maxDoc() == rightReader.maxDoc();
    for (int i = 0; i < leftReader.maxDoc(); i++) {
      Document2 leftDoc = leftReader.document(i);
      Document2 rightDoc = rightReader.document(i);
      
      // TODO: I think this is bogus because we don't document what the order should be
      // from these iterators, etc. I think the codec/IndexReader should be free to order this stuff
      // in whatever way it wants (e.g. maybe it packs related fields together or something)
      // To fix this, we sort the fields in both documents by name, but
      // we still assume that all instances with same name are in order:
      Comparator<IndexableField> comp = new Comparator<IndexableField>() {
        @Override
        public int compare(IndexableField arg0, IndexableField arg1) {
          return arg0.name().compareTo(arg1.name());
        }        
      };
      Collections.sort(leftDoc.getFields(), comp);
      Collections.sort(rightDoc.getFields(), comp);

      Iterator<IndexableField> leftIterator = leftDoc.iterator();
      Iterator<IndexableField> rightIterator = rightDoc.iterator();
      while (leftIterator.hasNext()) {
        assertTrue(info, rightIterator.hasNext());
        assertStoredFieldEquals(info, leftIterator.next(), rightIterator.next());
      }
      assertFalse(info, rightIterator.hasNext());
    }
  }
  
  /** 
   * checks that two stored fields are equivalent 
   */
  public void assertStoredFieldEquals(String info, IndexableField leftField, IndexableField rightField) {
    assertEquals(info, leftField.name(), rightField.name());
    assertEquals(info, leftField.binaryValue(), rightField.binaryValue());
    assertEquals(info, leftField.stringValue(), rightField.stringValue());
    assertEquals(info, leftField.numericValue(), rightField.numericValue());
    // TODO: should we check the FT at all?
  }
  
  /** 
   * checks that term vectors across all fields are equivalent 
   */
  public void assertTermVectorsEquals(String info, IndexReader leftReader, IndexReader rightReader) throws IOException {
    assert leftReader.maxDoc() == rightReader.maxDoc();
    for (int i = 0; i < leftReader.maxDoc(); i++) {
      Fields leftFields = leftReader.getTermVectors(i);
      Fields rightFields = rightReader.getTermVectors(i);
      assertFieldsEquals(info, leftReader, leftFields, rightFields, rarely());
    }
  }

  private static Set<String> getDVFields(IndexReader reader) {
    Set<String> fields = new HashSet<>();
    for(FieldInfo fi : MultiFields.getMergedFieldInfos(reader)) {
      if (fi.getDocValuesType() != DocValuesType.NONE) {
        fields.add(fi.name);
      }
    }

    return fields;
  }
  
  /**
   * checks that docvalues across all fields are equivalent
   */
  public void assertDocValuesEquals(String info, IndexReader leftReader, IndexReader rightReader) throws IOException {
    Set<String> leftFields = getDVFields(leftReader);
    Set<String> rightFields = getDVFields(rightReader);
    assertEquals(info, leftFields, rightFields);

    for (String field : leftFields) {
      // TODO: clean this up... very messy
      {
        NumericDocValues leftValues = MultiDocValues.getNumericValues(leftReader, field);
        NumericDocValues rightValues = MultiDocValues.getNumericValues(rightReader, field);
        if (leftValues != null && rightValues != null) {
          assertDocValuesEquals(info, leftReader.maxDoc(), leftValues, rightValues);
        } else {
          assertNull(info, leftValues);
          assertNull(info, rightValues);
        }
      }

      {
        BinaryDocValues leftValues = MultiDocValues.getBinaryValues(leftReader, field);
        BinaryDocValues rightValues = MultiDocValues.getBinaryValues(rightReader, field);
        if (leftValues != null && rightValues != null) {
          for(int docID=0;docID<leftReader.maxDoc();docID++) {
            final BytesRef left = BytesRef.deepCopyOf(leftValues.get(docID));
            final BytesRef right = rightValues.get(docID);
            assertEquals(info, left, right);
          }
        } else {
          assertNull(info, leftValues);
          assertNull(info, rightValues);
        }
      }
      
      {
        SortedDocValues leftValues = MultiDocValues.getSortedValues(leftReader, field);
        SortedDocValues rightValues = MultiDocValues.getSortedValues(rightReader, field);
        if (leftValues != null && rightValues != null) {
          // numOrds
          assertEquals(info, leftValues.getValueCount(), rightValues.getValueCount());
          // ords
          for (int i = 0; i < leftValues.getValueCount(); i++) {
            final BytesRef left = BytesRef.deepCopyOf(leftValues.lookupOrd(i));
            final BytesRef right = rightValues.lookupOrd(i);
            assertEquals(info, left, right);
          }
          // bytes
          for(int docID=0;docID<leftReader.maxDoc();docID++) {
            final BytesRef left = BytesRef.deepCopyOf(leftValues.get(docID));
            final BytesRef right = rightValues.get(docID);
            assertEquals(info, left, right);
          }
        } else {
          assertNull(info, leftValues);
          assertNull(info, rightValues);
        }
      }
      
      {
        SortedSetDocValues leftValues = MultiDocValues.getSortedSetValues(leftReader, field);
        SortedSetDocValues rightValues = MultiDocValues.getSortedSetValues(rightReader, field);
        if (leftValues != null && rightValues != null) {
          // numOrds
          assertEquals(info, leftValues.getValueCount(), rightValues.getValueCount());
          // ords
          for (int i = 0; i < leftValues.getValueCount(); i++) {
            final BytesRef left = BytesRef.deepCopyOf(leftValues.lookupOrd(i));
            final BytesRef right = rightValues.lookupOrd(i);
            assertEquals(info, left, right);
          }
          // ord lists
          for(int docID=0;docID<leftReader.maxDoc();docID++) {
            leftValues.setDocument(docID);
            rightValues.setDocument(docID);
            long ord;
            while ((ord = leftValues.nextOrd()) != SortedSetDocValues.NO_MORE_ORDS) {
              assertEquals(info, ord, rightValues.nextOrd());
            }
            assertEquals(info, SortedSetDocValues.NO_MORE_ORDS, rightValues.nextOrd());
          }
        } else {
          assertNull(info, leftValues);
          assertNull(info, rightValues);
        }
      }
      
      {
        SortedNumericDocValues leftValues = MultiDocValues.getSortedNumericValues(leftReader, field);
        SortedNumericDocValues rightValues = MultiDocValues.getSortedNumericValues(rightReader, field);
        if (leftValues != null && rightValues != null) {
          for (int i = 0; i < leftReader.maxDoc(); i++) {
            leftValues.setDocument(i);
            long expected[] = new long[leftValues.count()];
            for (int j = 0; j < expected.length; j++) {
              expected[j] = leftValues.valueAt(j);
            }
            rightValues.setDocument(i);
            for (int j = 0; j < expected.length; j++) {
              assertEquals(info, expected[j], rightValues.valueAt(j));
            }
            assertEquals(info, expected.length, rightValues.count());
          }
        } else {
          assertNull(info, leftValues);
          assertNull(info, rightValues);
        }
      }
      
      {
        Bits leftBits = MultiDocValues.getDocsWithField(leftReader, field);
        Bits rightBits = MultiDocValues.getDocsWithField(rightReader, field);
        if (leftBits != null && rightBits != null) {
          assertEquals(info, leftBits.length(), rightBits.length());
          for (int i = 0; i < leftBits.length(); i++) {
            assertEquals(info, leftBits.get(i), rightBits.get(i));
          }
        } else {
          assertNull(info, leftBits);
          assertNull(info, rightBits);
        }
      }
    }
  }
  
  public void assertDocValuesEquals(String info, int num, NumericDocValues leftDocValues, NumericDocValues rightDocValues) throws IOException {
    assertNotNull(info, leftDocValues);
    assertNotNull(info, rightDocValues);
    for(int docID=0;docID<num;docID++) {
      assertEquals(leftDocValues.get(docID),
                   rightDocValues.get(docID));
    }
  }
  
  // TODO: this is kinda stupid, we don't delete documents in the test.
  public void assertDeletedDocsEquals(String info, IndexReader leftReader, IndexReader rightReader) throws IOException {
    assert leftReader.numDeletedDocs() == rightReader.numDeletedDocs();
    Bits leftBits = MultiFields.getLiveDocs(leftReader);
    Bits rightBits = MultiFields.getLiveDocs(rightReader);
    
    if (leftBits == null || rightBits == null) {
      assertNull(info, leftBits);
      assertNull(info, rightBits);
      return;
    }
    
    assert leftReader.maxDoc() == rightReader.maxDoc();
    assertEquals(info, leftBits.length(), rightBits.length());
    for (int i = 0; i < leftReader.maxDoc(); i++) {
      assertEquals(info, leftBits.get(i), rightBits.get(i));
    }
  }
  
  public void assertFieldInfosEquals(String info, IndexReader leftReader, IndexReader rightReader) throws IOException {
    FieldInfos leftInfos = MultiFields.getMergedFieldInfos(leftReader);
    FieldInfos rightInfos = MultiFields.getMergedFieldInfos(rightReader);
    
    // TODO: would be great to verify more than just the names of the fields!
    TreeSet<String> left = new TreeSet<>();
    TreeSet<String> right = new TreeSet<>();
    
    for (FieldInfo fi : leftInfos) {
      left.add(fi.name);
    }
    
    for (FieldInfo fi : rightInfos) {
      right.add(fi.name);
    }
    
    assertEquals(info, left, right);
  }

  /** Returns true if the file exists (can be opened), false
   *  if it cannot be opened, and (unlike Java's
   *  File.exists) throws IOException if there's some
   *  unexpected error. */
  public static boolean slowFileExists(Directory dir, String fileName) throws IOException {
    try {
      dir.openInput(fileName, IOContext.DEFAULT).close();
      return true;
    } catch (NoSuchFileException | FileNotFoundException e) {
      return false;
    }
  }

  /**
   * This method is deprecated for a reason. Do not use it. Call {@link #createTempDir()}
   * or {@link #createTempDir(String)} or {@link #createTempFile(String, String)}.
   */
  @Deprecated
  public static Path getBaseTempDirForTestClass() {
    return tempFilesCleanupRule.getPerTestClassTempDir();
  }


  /**
   * Creates an empty, temporary folder (when the name of the folder is of no importance).
   * 
   * @see #createTempDir(String)
   */
  public static Path createTempDir() {
    return createTempDir("tempDir");
  }

  /**
   * Creates an empty, temporary folder with the given name prefix under the 
   * test class's {@link #getBaseTempDirForTestClass()}.
   *  
   * <p>The folder will be automatically removed after the
   * test class completes successfully. The test should close any file handles that would prevent
   * the folder from being removed. 
   */
  public static Path createTempDir(String prefix) {
    return tempFilesCleanupRule.createTempDir(prefix);
  }
  
  /**
   * Creates an empty file with the given prefix and suffix under the 
   * test class's {@link #getBaseTempDirForTestClass()}.
   * 
   * <p>The file will be automatically removed after the
   * test class completes successfully. The test should close any file handles that would prevent
   * the folder from being removed. 
   */
  public static Path createTempFile(String prefix, String suffix) throws IOException {
    return tempFilesCleanupRule.createTempFile(prefix, suffix);
  }

  /**
   * Creates an empty temporary file.
   * 
   * @see #createTempFile(String, String) 
   */
  public static Path createTempFile() throws IOException {
    return createTempFile("tempFile", ".tmp");
  }

  /** True if assertions (-ea) are enabled (at least for this class). */
  public static final boolean assertsAreEnabled;

  static {
    boolean enabled = false;
    assert enabled = true; // Intentional side-effect!!!
    assertsAreEnabled = enabled;
  }
}<|MERGE_RESOLUTION|>--- conflicted
+++ resolved
@@ -57,11 +57,7 @@
 
 import org.apache.lucene.analysis.Analyzer;
 import org.apache.lucene.analysis.MockAnalyzer;
-<<<<<<< HEAD
 import org.apache.lucene.document.Document2;
-=======
-import org.apache.lucene.document.Document;
->>>>>>> 3b6e1677
 import org.apache.lucene.document.Field.Store;
 import org.apache.lucene.document.Field;
 import org.apache.lucene.document.FieldType;
@@ -883,11 +879,6 @@
   }
 
   /** create a new index writer config with random defaults */
-  public static IndexWriterConfig newIndexWriterConfig() {
-    return newIndexWriterConfig(new MockAnalyzer(random()));
-  }
-
-  /** create a new index writer config with random defaults */
   public static IndexWriterConfig newIndexWriterConfig(Analyzer a) {
     return newIndexWriterConfig(random(), a);
   }

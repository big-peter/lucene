package org.apache.lucene.codecs.lucene50;

/*
 * Licensed to the Apache Software Foundation (ASF) under one or more
 * contributor license agreements.  See the NOTICE file distributed with
 * this work for additional information regarding copyright ownership.
 * The ASF licenses this file to You under the Apache License, Version 2.0
 * (the "License"); you may not use this file except in compliance with
 * the License.  You may obtain a copy of the License at
 *
 *     http://www.apache.org/licenses/LICENSE-2.0
 *
 * Unless required by applicable law or agreed to in writing, software
 * distributed under the License is distributed on an "AS IS" BASIS,
 * WITHOUT WARRANTIES OR CONDITIONS OF ANY KIND, either express or implied.
 * See the License for the specific language governing permissions and
 * limitations under the License.
 */

import java.io.FileNotFoundException;
import java.io.IOException;
import java.util.Collection;
import java.util.Collections;
import java.util.HashMap;
import java.util.Map;

import org.apache.lucene.codecs.CodecUtil;
import org.apache.lucene.index.CorruptIndexException;
import org.apache.lucene.index.IndexFileNames;
import org.apache.lucene.index.SegmentInfo;
import org.apache.lucene.store.ChecksumIndexInput;
import org.apache.lucene.store.Directory;
import org.apache.lucene.store.IOContext;
import org.apache.lucene.store.IndexInput;
import org.apache.lucene.store.IndexOutput;
import org.apache.lucene.store.Lock;
import org.apache.lucene.util.IOUtils;

<<<<<<< HEAD
=======
import java.io.FileNotFoundException;
import java.io.IOException;
import java.util.Collection;
import java.util.Collections;
import java.util.HashMap;
import java.util.Map;

>>>>>>> 0b305f92
/**
 * Class for accessing a compound stream.
 * This class implements a directory, but is limited to only read operations.
 * Directory methods that would normally modify data throw an exception.
 * @lucene.experimental
 */
final class Lucene50CompoundReader extends Directory {
  
  /** Offset/Length for a slice inside of a compound file */
  public static final class FileEntry {
    long offset;
    long length;
  }
  
  private final Directory directory;
  private final String segmentName;
  private final Map<String,FileEntry> entries;
  private final IndexInput handle;
  private int version;
  
  /**
   * Create a new CompoundFileDirectory.
   */
  // TODO: we should just pre-strip "entries" and append segment name up-front like simpletext?
  // this need not be a "general purpose" directory anymore (it only writes index files)
  public Lucene50CompoundReader(Directory directory, SegmentInfo si, IOContext context) throws IOException {
    this.directory = directory;
    this.segmentName = si.name;
    String dataFileName = IndexFileNames.segmentFileName(segmentName, "", Lucene50CompoundFormat.DATA_EXTENSION);
    String entriesFileName = IndexFileNames.segmentFileName(segmentName, "", Lucene50CompoundFormat.ENTRIES_EXTENSION);
    this.entries = readEntries(si.getId(), directory, entriesFileName);
    boolean success = false;
    handle = directory.openInput(dataFileName, context);
    try {
      CodecUtil.checkIndexHeader(handle, Lucene50CompoundFormat.DATA_CODEC, version, version, si.getId(), "");
      
      // NOTE: data file is too costly to verify checksum against all the bytes on open,
      // but for now we at least verify proper structure of the checksum footer: which looks
      // for FOOTER_MAGIC + algorithmID. This is cheap and can detect some forms of corruption
      // such as file truncation.
      CodecUtil.retrieveChecksum(handle);
      success = true;
    } finally {
      if (!success) {
        IOUtils.closeWhileHandlingException(handle);
      }
    }
  }

  /** Helper method that reads CFS entries from an input stream */
  private final Map<String, FileEntry> readEntries(byte[] segmentID, Directory dir, String entriesFileName) throws IOException {
    Map<String,FileEntry> mapping = null;
    try (ChecksumIndexInput entriesStream = dir.openChecksumInput(entriesFileName, IOContext.READONCE)) {
      Throwable priorE = null;
      try {
        version = CodecUtil.checkIndexHeader(entriesStream, Lucene50CompoundFormat.ENTRY_CODEC, 
                                                              Lucene50CompoundFormat.VERSION_START, 
                                                              Lucene50CompoundFormat.VERSION_CURRENT, segmentID, "");
        final int numEntries = entriesStream.readVInt();
        mapping = new HashMap<>(numEntries);
        for (int i = 0; i < numEntries; i++) {
          final FileEntry fileEntry = new FileEntry();
          final String id = entriesStream.readString();
          FileEntry previous = mapping.put(id, fileEntry);
          if (previous != null) {
            throw new CorruptIndexException("Duplicate cfs entry id=" + id + " in CFS ", entriesStream);
          }
          fileEntry.offset = entriesStream.readLong();
          fileEntry.length = entriesStream.readLong();
        }
      } catch (Throwable exception) {
        priorE = exception;
      } finally {
        CodecUtil.checkFooter(entriesStream, priorE);
      }
    }
    return Collections.unmodifiableMap(mapping);
  }
  
  @Override
  public void close() throws IOException {
    IOUtils.close(handle);
  }
  
  @Override
  public IndexInput openInput(String name, IOContext context) throws IOException {
    ensureOpen();
    final String id = IndexFileNames.stripSegmentName(name);
    final FileEntry entry = entries.get(id);
    if (entry == null) {
      throw new FileNotFoundException("No sub-file with id " + id + " found (fileName=" + name + " files: " + entries.keySet() + ")");
    }
    return handle.slice(name, entry.offset, entry.length);
  }
  
  /** Returns an array of strings, one for each file in the directory. */
  @Override
  public String[] listAll() {
    ensureOpen();
    String[] res = entries.keySet().toArray(new String[entries.size()]);
    
    // Add the segment name
    for (int i = 0; i < res.length; i++) {
      res[i] = segmentName + res[i];
    }
    return res;
  }
  
  /** Not implemented
   * @throws UnsupportedOperationException always: not supported by CFS */
  @Override
  public void deleteFiles(Collection<String> name) {
    throw new UnsupportedOperationException();
  }
  
  /** Not implemented
   * @throws UnsupportedOperationException always: not supported by CFS */
  public void renameFile(String from, String to) {
    throw new UnsupportedOperationException();
  }
  
  /** Returns the length of a file in the directory.
   * @throws IOException if the file does not exist */
  @Override
  public long fileLength(String name) throws IOException {
    ensureOpen();
    FileEntry e = entries.get(IndexFileNames.stripSegmentName(name));
    if (e == null)
      throw new FileNotFoundException(name);
    return e.length;
  }
  
  @Override
  public IndexOutput createOutput(String name, IOContext context) throws IOException {
    throw new UnsupportedOperationException();
  }

  @Override
  public IndexOutput createTempOutput(String prefix, String suffix, IOContext context) throws IOException {
    throw new UnsupportedOperationException();
  }
  
  @Override
  public void sync(Collection<String> names) {
    throw new UnsupportedOperationException();
  }
  
  @Override
  public Lock obtainLock(String name) {
    throw new UnsupportedOperationException();
  }

  @Override
  public String toString() {
    return "CompoundFileDirectory(segment=\"" + segmentName + "\" in dir=" + directory + ")";
  }
}<|MERGE_RESOLUTION|>--- conflicted
+++ resolved
@@ -36,16 +36,6 @@
 import org.apache.lucene.store.Lock;
 import org.apache.lucene.util.IOUtils;
 
-<<<<<<< HEAD
-=======
-import java.io.FileNotFoundException;
-import java.io.IOException;
-import java.util.Collection;
-import java.util.Collections;
-import java.util.HashMap;
-import java.util.Map;
-
->>>>>>> 0b305f92
 /**
  * Class for accessing a compound stream.
  * This class implements a directory, but is limited to only read operations.

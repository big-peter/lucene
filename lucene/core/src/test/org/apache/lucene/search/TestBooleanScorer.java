--- conflicted
+++ resolved
@@ -17,13 +17,11 @@
  * limitations under the License.
  */
 
-<<<<<<< HEAD
-=======
+import java.io.IOException;
 import java.util.ArrayList;
 import java.util.Arrays;
 import java.util.List;
 
->>>>>>> 04bc7ee8
 import org.apache.lucene.document.Document;
 import org.apache.lucene.document.Field;
 import org.apache.lucene.document.TextField;
@@ -35,11 +33,6 @@
 import org.apache.lucene.search.positions.PositionIntervalIterator;
 import org.apache.lucene.store.Directory;
 import org.apache.lucene.util.LuceneTestCase;
-
-import java.io.IOException;
-import java.util.ArrayList;
-import java.util.Arrays;
-import java.util.List;
 
 public class TestBooleanScorer extends LuceneTestCase
 {
@@ -100,8 +93,9 @@
         return doc = target <= 3000 ? 3000 : NO_MORE_DOCS;
       }
       @Override
-      public PositionIntervalIterator positions(boolean needsPayloads, boolean needsOffsets) throws IOException {
-        throw new UnsupportedOperationException();
+      public PositionIntervalIterator positions(boolean needsPayloads,
+          boolean needsOffsets) throws IOException {
+        return null;
       }
       
     }};

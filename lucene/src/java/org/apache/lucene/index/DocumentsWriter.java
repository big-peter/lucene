--- conflicted
+++ resolved
@@ -111,60 +111,7 @@
   PrintStream infoStream;
   SimilarityProvider similarityProvider;
 
-<<<<<<< HEAD
   List<String> newFiles;
-=======
-  // max # simultaneous threads; if there are more than
-  // this, they wait for others to finish first
-  private final int maxThreadStates;
-
-  // Deletes for our still-in-RAM (to be flushed next) segment
-  private SegmentDeletes pendingDeletes = new SegmentDeletes();
-  
-  static class DocState {
-    DocumentsWriter docWriter;
-    Analyzer analyzer;
-    PrintStream infoStream;
-    SimilarityProvider similarityProvider;
-    int docID;
-    Document doc;
-    String maxTermPrefix;
-
-    // Only called by asserts
-    public boolean testPoint(String name) {
-      return docWriter.writer.testPoint(name);
-    }
-
-    public void clear() {
-      // don't hold onto doc nor analyzer, in case it is
-      // largish:
-      doc = null;
-      analyzer = null;
-    }
-  }
-
-  /** Consumer returns this on each doc.  This holds any
-   *  state that must be flushed synchronized "in docID
-   *  order".  We gather these and flush them in order. */
-  abstract static class DocWriter {
-    DocWriter next;
-    int docID;
-    abstract void finish() throws IOException;
-    abstract void abort();
-    abstract long sizeInBytes();
-
-    void setNext(DocWriter next) {
-      this.next = next;
-    }
-  }
-
-  /**
-   * Create and return a new DocWriterBuffer.
-   */
-  PerDocBuffer newPerDocBuffer() {
-    return new PerDocBuffer();
-  }
->>>>>>> 3f255f6c
 
   final IndexWriter indexWriter;
 
@@ -189,14 +136,8 @@
 
   DocumentsWriter(Directory directory, IndexWriter writer, IndexingChain chain, DocumentsWriterPerThreadPool indexerThreadPool, FieldInfos fieldInfos, BufferedDeletes bufferedDeletes) throws IOException {
     this.directory = directory;
-<<<<<<< HEAD
     this.indexWriter = writer;
-    this.similarity = writer.getConfig().getSimilarity();
-=======
-    this.writer = writer;
     this.similarityProvider = writer.getConfig().getSimilarityProvider();
-    this.maxThreadStates = maxThreadStates;
->>>>>>> 3f255f6c
     this.fieldInfos = fieldInfos;
     this.bufferedDeletes = bufferedDeletes;
     this.perThreadPool = indexerThreadPool;
@@ -302,9 +243,8 @@
     pushConfigChange();
   }
 
-<<<<<<< HEAD
-  synchronized void setSimilarity(Similarity similarity) {
-    this.similarity = similarity;
+  synchronized void setSimilarityProvider(SimilarityProvider similarityProvider) {
+    this.similarityProvider = similarityProvider;
     pushConfigChange();
   }
 
@@ -313,13 +253,7 @@
     while (it.hasNext()) {
       DocumentsWriterPerThread perThread = it.next().perThread;
       perThread.docState.infoStream = this.infoStream;
-      perThread.docState.similarity = this.similarity;
-=======
-  synchronized void setSimilarityProvider(SimilarityProvider similarity) {
-    this.similarityProvider = similarity;
-    for(int i=0;i<threadStates.length;i++) {
-      threadStates[i].docState.similarityProvider = similarity;
->>>>>>> 3f255f6c
+      perThread.docState.similarityProvider = this.similarityProvider;
     }
   }
 

package org.apache.lucene.index;

/**
 * Licensed to the Apache Software Foundation (ASF) under one or more
 * contributor license agreements.  See the NOTICE file distributed with
 * this work for additional information regarding copyright ownership.
 * The ASF licenses this file to You under the Apache License, Version 2.0
 * (the "License"); you may not use this file except in compliance with
 * the License.  You may obtain a copy of the License at
 *
 *     http://www.apache.org/licenses/LICENSE-2.0
 *
 * Unless required by applicable law or agreed to in writing, software
 * distributed under the License is distributed on an "AS IS" BASIS,
 * WITHOUT WARRANTIES OR CONDITIONS OF ANY KIND, either express or implied.
 * See the License for the specific language governing permissions and
 * limitations under the License.
 */

import java.util.ArrayList;
import java.util.List;
import java.util.Random;
import java.io.ByteArrayOutputStream;
import java.io.IOException;
import java.io.PrintStream;
import java.io.Reader;

import org.apache.lucene.util.Bits;
import org.apache.lucene.util.BytesRef;
import org.apache.lucene.util.LuceneTestCase;
import org.apache.lucene.util._TestUtil;
import org.apache.lucene.search.DocIdSetIterator;
import org.apache.lucene.store.Directory;
import org.apache.lucene.store.IndexInput;
import org.apache.lucene.store.IndexOutput;
import org.apache.lucene.store.LockObtainFailedException;
import org.apache.lucene.store.MockDirectoryWrapper;
import org.apache.lucene.store.MockDirectoryWrapper.Failure;
import org.apache.lucene.store.RAMDirectory;
import org.apache.lucene.analysis.Analyzer;
import org.apache.lucene.analysis.MockAnalyzer;
import org.apache.lucene.analysis.MockTokenizer;
import org.apache.lucene.analysis.TokenFilter;
import org.apache.lucene.analysis.TokenStream;
import org.apache.lucene.document.Document;
import org.apache.lucene.document.Field;
import org.apache.lucene.index.IndexWriterConfig.OpenMode;

public class TestIndexWriterExceptions extends LuceneTestCase {

  private class IndexerThread extends Thread {

    IndexWriter writer;

    final Random r = new Random(random.nextLong());
    volatile Throwable failure;

    public IndexerThread(int i, IndexWriter writer) {
      setName("Indexer " + i);
      this.writer = writer;
    }

    @Override
    public void run() {

      final Document doc = new Document();

      doc.add(newField("content1", "aaa bbb ccc ddd", Field.Store.YES, Field.Index.ANALYZED));
      doc.add(newField("content6", "aaa bbb ccc ddd", Field.Store.NO, Field.Index.ANALYZED, Field.TermVector.WITH_POSITIONS_OFFSETS));
      doc.add(newField("content2", "aaa bbb ccc ddd", Field.Store.YES, Field.Index.NOT_ANALYZED));
      doc.add(newField("content3", "aaa bbb ccc ddd", Field.Store.YES, Field.Index.NO));

      doc.add(newField("content4", "aaa bbb ccc ddd", Field.Store.NO, Field.Index.ANALYZED));
      doc.add(newField("content5", "aaa bbb ccc ddd", Field.Store.NO, Field.Index.NOT_ANALYZED));

      doc.add(newField("content7", "aaa bbb ccc ddd", Field.Store.NO, Field.Index.NOT_ANALYZED, Field.TermVector.WITH_POSITIONS_OFFSETS));

      final Field idField = newField("id", "", Field.Store.YES, Field.Index.NOT_ANALYZED);
      doc.add(idField);

      final long stopTime = System.currentTimeMillis() + 500;

      do {
        if (VERBOSE) {
          System.out.println(Thread.currentThread().getName() + ": TEST: IndexerThread: cycle");
        }
        doFail.set(this);
        final String id = ""+r.nextInt(50);
        idField.setValue(id);
        Term idTerm = new Term("id", id);
        try {
          writer.updateDocument(idTerm, doc);
        } catch (RuntimeException re) {
          if (VERBOSE) {
            System.out.println(Thread.currentThread().getName() + ": EXC: ");
            re.printStackTrace(System.out);
          }
          try {
            _TestUtil.checkIndex(writer.getDirectory());
          } catch (IOException ioe) {
            System.out.println(Thread.currentThread().getName() + ": unexpected exception1");
            ioe.printStackTrace(System.out);
            failure = ioe;
            break;
          }
        } catch (Throwable t) {
          System.out.println(Thread.currentThread().getName() + ": unexpected exception2");
          t.printStackTrace(System.out);
          failure = t;
          break;
        }

        doFail.set(null);

        // After a possible exception (above) I should be able
        // to add a new document without hitting an
        // exception:
        try {
          writer.updateDocument(idTerm, doc);
        } catch (Throwable t) {
          System.out.println(Thread.currentThread().getName() + ": unexpected exception3");
          t.printStackTrace(System.out);
          failure = t;
          break;
        }
      } while(System.currentTimeMillis() < stopTime);
    }
  }

  ThreadLocal<Thread> doFail = new ThreadLocal<Thread>();

  private class MockIndexWriter extends IndexWriter {
    Random r = new Random(random.nextLong());

    public MockIndexWriter(Directory dir, IndexWriterConfig conf) throws IOException {
      super(dir, conf);
    }

    @Override
    boolean testPoint(String name) {
      if (doFail.get() != null && !name.equals("startDoFlush") && r.nextInt(20) == 17) {
        if (VERBOSE) {
          System.out.println(Thread.currentThread().getName() + ": NOW FAIL: " + name);
          new Throwable().printStackTrace(System.out);
        }
        throw new RuntimeException(Thread.currentThread().getName() + ": intentionally failing at " + name);
      }
      return true;
    }
  }

  public void testRandomExceptions() throws Throwable {
    if (VERBOSE) {
      System.out.println("\nTEST: start testRandomExceptions");
    }
    MockDirectoryWrapper dir = newDirectory();

    MockIndexWriter writer  = new MockIndexWriter(dir, newIndexWriterConfig( TEST_VERSION_CURRENT, new MockAnalyzer())
        .setRAMBufferSizeMB(0.1).setMergeScheduler(new ConcurrentMergeScheduler()));
    ((ConcurrentMergeScheduler) writer.getConfig().getMergeScheduler()).setSuppressExceptions();
    //writer.setMaxBufferedDocs(10);
    if (VERBOSE) {
      System.out.println("TEST: initial commit");
    }
    writer.commit();

    if (VERBOSE) {
      writer.setInfoStream(System.out);
    }

    IndexerThread thread = new IndexerThread(0, writer);
    thread.run();
    if (thread.failure != null) {
      thread.failure.printStackTrace(System.out);
      fail("thread " + thread.getName() + ": hit unexpected failure");
    }

    if (VERBOSE) {
      System.out.println("TEST: commit after thread start");
    }
    writer.commit();

    try {
      writer.close();
    } catch (Throwable t) {
      System.out.println("exception during close:");
      t.printStackTrace(System.out);
      writer.rollback();
    }

    // Confirm that when doc hits exception partway through tokenization, it's deleted:
    IndexReader r2 = IndexReader.open(dir, true);
    final int count = r2.docFreq(new Term("content4", "aaa"));
    final int count2 = r2.docFreq(new Term("content4", "ddd"));
    assertEquals(count, count2);
    r2.close();

    _TestUtil.checkIndex(dir);
    dir.close();
  }

  public void testRandomExceptionsThreads() throws Throwable {
    MockDirectoryWrapper dir = newDirectory();
    MockIndexWriter writer  = new MockIndexWriter(dir, newIndexWriterConfig( TEST_VERSION_CURRENT, new MockAnalyzer())
        .setRAMBufferSizeMB(0.2).setMergeScheduler(new ConcurrentMergeScheduler()));
    ((ConcurrentMergeScheduler) writer.getConfig().getMergeScheduler()).setSuppressExceptions();
    //writer.setMaxBufferedDocs(10);
    writer.commit();

    if (VERBOSE) {
      writer.setInfoStream(System.out);
    }

    final int NUM_THREADS = 4;

    final IndexerThread[] threads = new IndexerThread[NUM_THREADS];
    for(int i=0;i<NUM_THREADS;i++) {
      threads[i] = new IndexerThread(i, writer);
      threads[i].start();
    }

    for(int i=0;i<NUM_THREADS;i++)
      threads[i].join();

    for(int i=0;i<NUM_THREADS;i++)
      if (threads[i].failure != null) {
        fail("thread " + threads[i].getName() + ": hit unexpected failure");
      }

    writer.commit();

    try {
      writer.close();
    } catch (Throwable t) {
      System.out.println("exception during close:");
      t.printStackTrace(System.out);
      writer.rollback();
    }

    // Confirm that when doc hits exception partway through tokenization, it's deleted:
    IndexReader r2 = IndexReader.open(dir, true);
    final int count = r2.docFreq(new Term("content4", "aaa"));
    final int count2 = r2.docFreq(new Term("content4", "ddd"));
    assertEquals(count, count2);
    r2.close();

    _TestUtil.checkIndex(dir);
    dir.close();
  }

  // LUCENE-1198
  private static final class MockIndexWriter2 extends IndexWriter {

    public MockIndexWriter2(Directory dir, IndexWriterConfig conf) throws IOException {
      super(dir, conf);
    }

    boolean doFail;

    @Override
    boolean testPoint(String name) {
      if (doFail && name.equals("DocumentsWriterPerThread addDocument start"))
        throw new RuntimeException("intentionally failing");
      return true;
    }
  }

  private class CrashingFilter extends TokenFilter {
    String fieldName;
    int count;

    public CrashingFilter(String fieldName, TokenStream input) {
      super(input);
      this.fieldName = fieldName;
    }

    @Override
    public boolean incrementToken() throws IOException {
      if (this.fieldName.equals("crash") && count++ >= 4)
        throw new IOException("I'm experiencing problems");
      return input.incrementToken();
    }

    @Override
    public void reset() throws IOException {
      super.reset();
      count = 0;
    }
  }

  public void testExceptionDocumentsWriterInit() throws IOException {
    Directory dir = newDirectory();
    MockIndexWriter2 w = new MockIndexWriter2(dir, newIndexWriterConfig( TEST_VERSION_CURRENT, new MockAnalyzer()));
    w.setInfoStream(VERBOSE ? System.out : null);
    Document doc = new Document();
    doc.add(newField("field", "a field", Field.Store.YES,
                      Field.Index.ANALYZED));
    w.addDocument(doc);
    w.doFail = true;
    try {
      w.addDocument(doc);
      fail("did not hit exception");
    } catch (RuntimeException re) {
      // expected
    }
    w.close();
    _TestUtil.checkIndex(dir);
    dir.close();
  }

  // LUCENE-1208
  public void testExceptionJustBeforeFlush() throws IOException {
    Directory dir = newDirectory();
    MockIndexWriter w = new MockIndexWriter(dir, newIndexWriterConfig( TEST_VERSION_CURRENT, new MockAnalyzer()).setMaxBufferedDocs(2));
    w.setInfoStream(VERBOSE ? System.out : null);
    Document doc = new Document();
    doc.add(newField("field", "a field", Field.Store.YES,
                      Field.Index.ANALYZED));
    w.addDocument(doc);

    Analyzer analyzer = new Analyzer() {
      @Override
      public TokenStream tokenStream(String fieldName, Reader reader) {
        return new CrashingFilter(fieldName, new MockTokenizer(reader, MockTokenizer.WHITESPACE, false));
      }
    };

    Document crashDoc = new Document();
    crashDoc.add(newField("crash", "do it on token 4", Field.Store.YES,
                           Field.Index.ANALYZED));
    try {
      w.addDocument(crashDoc, analyzer);
      fail("did not hit expected exception");
    } catch (IOException ioe) {
      // expected
    }
    w.addDocument(doc);
    w.close();
    dir.close();
  }

  private static final class MockIndexWriter3 extends IndexWriter {

    public MockIndexWriter3(Directory dir, IndexWriterConfig conf) throws IOException {
      super(dir, conf);
    }

    boolean doFail;
    boolean failed;

    @Override
    boolean testPoint(String name) {
      if (doFail && name.equals("startMergeInit")) {
        failed = true;
        throw new RuntimeException("intentionally failing");
      }
      return true;
    }
  }


  // LUCENE-1210
  public void testExceptionOnMergeInit() throws IOException {
    Directory dir = newDirectory();
    IndexWriterConfig conf = newIndexWriterConfig( TEST_VERSION_CURRENT, new MockAnalyzer())
      .setMaxBufferedDocs(2).setMergeScheduler(new ConcurrentMergeScheduler()).setMergePolicy(newLogMergePolicy());
    ((LogMergePolicy) conf.getMergePolicy()).setMergeFactor(2);
    MockIndexWriter3 w = new MockIndexWriter3(dir, conf);
    w.doFail = true;
    Document doc = new Document();
    doc.add(newField("field", "a field", Field.Store.YES,
                      Field.Index.ANALYZED));
    for(int i=0;i<10;i++)
      try {
        w.addDocument(doc);
      } catch (RuntimeException re) {
        break;
      }

    ((ConcurrentMergeScheduler) w.getConfig().getMergeScheduler()).sync();
    assertTrue(w.failed);
    w.close();
    dir.close();
  }

  // LUCENE-1072
  public void testExceptionFromTokenStream() throws IOException {
    Directory dir = newDirectory();
    IndexWriterConfig conf = newIndexWriterConfig( TEST_VERSION_CURRENT, new Analyzer() {

      @Override
      public TokenStream tokenStream(String fieldName, Reader reader) {
        return new TokenFilter(new MockTokenizer(reader, MockTokenizer.SIMPLE, true)) {
          private int count = 0;

          @Override
          public boolean incrementToken() throws IOException {
            if (count++ == 5) {
              throw new IOException();
            }
            return input.incrementToken();
          }
        };
      }

    });
    conf.setMaxBufferedDocs(Math.max(3, conf.getMaxBufferedDocs()));

    IndexWriter writer = new IndexWriter(dir, conf);

    Document doc = new Document();
    String contents = "aa bb cc dd ee ff gg hh ii jj kk";
    doc.add(newField("content", contents, Field.Store.NO,
        Field.Index.ANALYZED));
    try {
      writer.addDocument(doc);
      fail("did not hit expected exception");
    } catch (Exception e) {
    }

    // Make sure we can add another normal document
    doc = new Document();
    doc.add(newField("content", "aa bb cc dd", Field.Store.NO,
        Field.Index.ANALYZED));
    writer.addDocument(doc);

    // Make sure we can add another normal document
    doc = new Document();
    doc.add(newField("content", "aa bb cc dd", Field.Store.NO,
        Field.Index.ANALYZED));
    writer.addDocument(doc);

    writer.close();
    IndexReader reader = IndexReader.open(dir, true);
    final Term t = new Term("content", "aa");
    assertEquals(3, reader.docFreq(t));

    // Make sure the doc that hit the exception was marked
    // as deleted:
    DocsEnum tdocs = MultiFields.getTermDocsEnum(reader,
                                              MultiFields.getDeletedDocs(reader),
                                              t.field(),
                                              new BytesRef(t.text()));

    int count = 0;
    while(tdocs.nextDoc() != DocIdSetIterator.NO_MORE_DOCS) {
      count++;
    }
    assertEquals(2, count);

    assertEquals(reader.docFreq(new Term("content", "gg")), 0);
    reader.close();
    dir.close();
  }

  private static class FailOnlyOnFlush extends MockDirectoryWrapper.Failure {
    boolean doFail = false;
    int count;

    @Override
    public void setDoFail() {
      this.doFail = true;
    }
    @Override
    public void clearDoFail() {
      this.doFail = false;
    }

    @Override
    public void eval(MockDirectoryWrapper dir)  throws IOException {
      if (doFail) {
        StackTraceElement[] trace = new Exception().getStackTrace();
        boolean sawAppend = false;
        boolean sawFlush = false;
        for (int i = 0; i < trace.length; i++) {
          if ("org.apache.lucene.index.FreqProxTermsWriterPerField".equals(trace[i].getClassName()) && "flush".equals(trace[i].getMethodName()))
            sawAppend = true;
          if ("flush".equals(trace[i].getMethodName()))
            sawFlush = true;
        }

        if (sawAppend && sawFlush && count++ >= 30) {
          doFail = false;
          throw new IOException("now failing during flush");
        }
      }
    }
  }

  // LUCENE-1072: make sure an errant exception on flushing
  // one segment only takes out those docs in that one flush
  public void testDocumentsWriterAbort() throws IOException {
    MockDirectoryWrapper dir = newDirectory();
    FailOnlyOnFlush failure = new FailOnlyOnFlush();
    failure.setDoFail();
    dir.failOn(failure);

    IndexWriter writer = new IndexWriter(dir, newIndexWriterConfig( TEST_VERSION_CURRENT, new MockAnalyzer()).setMaxBufferedDocs(2));
    Document doc = new Document();
    String contents = "aa bb cc dd ee ff gg hh ii jj kk";
    doc.add(newField("content", contents, Field.Store.NO,
        Field.Index.ANALYZED));
    boolean hitError = false;
    for(int i=0;i<200;i++) {
      try {
        writer.addDocument(doc);
      } catch (IOException ioe) {
        // only one flush should fail:
        assertFalse(hitError);
        hitError = true;
      }
    }
    assertTrue(hitError);
    writer.close();
    IndexReader reader = IndexReader.open(dir, true);
    assertEquals(198, reader.docFreq(new Term("content", "aa")));
    reader.close();
    dir.close();
  }

  public void testDocumentsWriterExceptions() throws IOException {
    Analyzer analyzer = new Analyzer() {
      @Override
      public TokenStream tokenStream(String fieldName, Reader reader) {
        return new CrashingFilter(fieldName, new MockTokenizer(reader, MockTokenizer.WHITESPACE, false));
      }
    };

    for(int i=0;i<2;i++) {
      if (VERBOSE) {
        System.out.println("TEST: cycle i=" + i);
      }
      MockDirectoryWrapper dir = newDirectory();
      IndexWriter writer = new IndexWriter(dir, newIndexWriterConfig( TEST_VERSION_CURRENT, analyzer).setMergePolicy(newLogMergePolicy()));
      writer.setInfoStream(VERBOSE ? System.out : null);

      // don't allow a sudden merge to clean up the deleted
      // doc below:
      LogMergePolicy lmp = (LogMergePolicy) writer.getConfig().getMergePolicy();
      lmp.setMergeFactor(Math.max(lmp.getMergeFactor(), 5));

      Document doc = new Document();
      doc.add(newField("contents", "here are some contents", Field.Store.YES,
                        Field.Index.ANALYZED, Field.TermVector.WITH_POSITIONS_OFFSETS));
      writer.addDocument(doc);
      writer.addDocument(doc);
      doc.add(newField("crash", "this should crash after 4 terms", Field.Store.YES,
                        Field.Index.ANALYZED, Field.TermVector.WITH_POSITIONS_OFFSETS));
      doc.add(newField("other", "this will not get indexed", Field.Store.YES,
                        Field.Index.ANALYZED, Field.TermVector.WITH_POSITIONS_OFFSETS));
      try {
        writer.addDocument(doc);
        fail("did not hit expected exception");
      } catch (IOException ioe) {
        if (VERBOSE) {
          System.out.println("TEST: hit expected exception");
          ioe.printStackTrace(System.out);
        }
      }

      if (0 == i) {
        doc = new Document();
        doc.add(newField("contents", "here are some contents", Field.Store.YES,
                          Field.Index.ANALYZED, Field.TermVector.WITH_POSITIONS_OFFSETS));
        writer.addDocument(doc);
        writer.addDocument(doc);
      }
      writer.close();

      if (VERBOSE) {
        System.out.println("TEST: open reader");
      }
      IndexReader reader = IndexReader.open(dir, true);
      if (i == 0) { 
        int expected = 5;
        assertEquals(expected, reader.docFreq(new Term("contents", "here")));
        assertEquals(expected, reader.maxDoc());
        int numDel = 0;
        final Bits delDocs = MultiFields.getDeletedDocs(reader);
        assertNotNull(delDocs);
        for(int j=0;j<reader.maxDoc();j++) {
          if (delDocs.get(j))
            numDel++;
          else {
            reader.document(j);
            reader.getTermFreqVectors(j);
          }
        }
        assertEquals(1, numDel);
      }
      reader.close();

      writer = new IndexWriter(dir, newIndexWriterConfig( TEST_VERSION_CURRENT,
          analyzer).setMaxBufferedDocs(10));
      doc = new Document();
      doc.add(newField("contents", "here are some contents", Field.Store.YES,
                        Field.Index.ANALYZED, Field.TermVector.WITH_POSITIONS_OFFSETS));
      for(int j=0;j<17;j++)
        writer.addDocument(doc);
      writer.optimize();
      writer.close();

      reader = IndexReader.open(dir, true);
      int expected = 19+(1-i)*2;
      assertEquals(expected, reader.docFreq(new Term("contents", "here")));
      assertEquals(expected, reader.maxDoc());
      int numDel = 0;
      assertNull(MultiFields.getDeletedDocs(reader));
      for(int j=0;j<reader.maxDoc();j++) {
        reader.document(j);
        reader.getTermFreqVectors(j);
      }
      reader.close();
      assertEquals(0, numDel);

      dir.close();
    }
  }

  public void testDocumentsWriterExceptionThreads() throws Exception {
    Analyzer analyzer = new Analyzer() {
      @Override
      public TokenStream tokenStream(String fieldName, Reader reader) {
        return new CrashingFilter(fieldName, new MockTokenizer(reader, MockTokenizer.WHITESPACE, false));
      }
    };

    final int NUM_THREAD = 3;
    final int NUM_ITER = 100;

    for(int i=0;i<2;i++) {
      MockDirectoryWrapper dir = newDirectory();

      {
        final  IndexWriter writer = new IndexWriter(
            dir,
            newIndexWriterConfig(TEST_VERSION_CURRENT, analyzer).
                setMaxBufferedDocs(-1).
                setMergePolicy(newLogMergePolicy(10))
        );
        final int finalI = i;

        Thread[] threads = new Thread[NUM_THREAD];
        for(int t=0;t<NUM_THREAD;t++) {
          threads[t] = new Thread() {
              @Override
              public void run() {
                try {
                  for(int iter=0;iter<NUM_ITER;iter++) {
                    Document doc = new Document();
                    doc.add(newField("contents", "here are some contents", Field.Store.YES,
                                      Field.Index.ANALYZED, Field.TermVector.WITH_POSITIONS_OFFSETS));
                    writer.addDocument(doc);
                    writer.addDocument(doc);
                    doc.add(newField("crash", "this should crash after 4 terms", Field.Store.YES,
                                      Field.Index.ANALYZED, Field.TermVector.WITH_POSITIONS_OFFSETS));
                    doc.add(newField("other", "this will not get indexed", Field.Store.YES,
                                      Field.Index.ANALYZED, Field.TermVector.WITH_POSITIONS_OFFSETS));
                    try {
                      writer.addDocument(doc);
                      fail("did not hit expected exception");
                    } catch (IOException ioe) {
                    }

                    if (0 == finalI) {
                      doc = new Document();
                      doc.add(newField("contents", "here are some contents", Field.Store.YES,
                                        Field.Index.ANALYZED, Field.TermVector.WITH_POSITIONS_OFFSETS));
                      writer.addDocument(doc);
                      writer.addDocument(doc);
                    }
                  }
                } catch (Throwable t) {
                  synchronized(this) {
                    System.out.println(Thread.currentThread().getName() + ": ERROR: hit unexpected exception");
                    t.printStackTrace(System.out);
                  }
                  fail();
                }
              }
            };
          threads[t].start();
        }

        for(int t=0;t<NUM_THREAD;t++)
          threads[t].join();

        writer.close();
      }

      IndexReader reader = IndexReader.open(dir, true);
      int expected = (3+(1-i)*2)*NUM_THREAD*NUM_ITER;
      assertEquals("i=" + i, expected, reader.docFreq(new Term("contents", "here")));
      assertEquals(expected, reader.maxDoc());
      int numDel = 0;
      final Bits delDocs = MultiFields.getDeletedDocs(reader);
      assertNotNull(delDocs);
      for(int j=0;j<reader.maxDoc();j++) {
        if (delDocs.get(j))
          numDel++;
        else {
          reader.document(j);
          reader.getTermFreqVectors(j);
        }
      }
      reader.close();

      assertEquals(NUM_THREAD*NUM_ITER, numDel);

      IndexWriter writer = new IndexWriter(dir, newIndexWriterConfig(
          TEST_VERSION_CURRENT, analyzer).setMaxBufferedDocs(10));
      Document doc = new Document();
      doc.add(newField("contents", "here are some contents", Field.Store.YES,
                        Field.Index.ANALYZED, Field.TermVector.WITH_POSITIONS_OFFSETS));
      for(int j=0;j<17;j++)
        writer.addDocument(doc);
      writer.optimize();
      writer.close();

      reader = IndexReader.open(dir, true);
      expected += 17-NUM_THREAD*NUM_ITER;
      assertEquals(expected, reader.docFreq(new Term("contents", "here")));
      assertEquals(expected, reader.maxDoc());
      assertNull(MultiFields.getDeletedDocs(reader));
      for(int j=0;j<reader.maxDoc();j++) {
        reader.document(j);
        reader.getTermFreqVectors(j);
      }
      reader.close();

      dir.close();
    }
  }

  // Throws IOException during MockDirectoryWrapper.sync
  private static class FailOnlyInSync extends MockDirectoryWrapper.Failure {
    boolean didFail;
    @Override
    public void eval(MockDirectoryWrapper dir)  throws IOException {
      if (doFail) {
        StackTraceElement[] trace = new Exception().getStackTrace();
        for (int i = 0; i < trace.length; i++) {
          if (doFail && "org.apache.lucene.store.MockDirectoryWrapper".equals(trace[i].getClassName()) && "sync".equals(trace[i].getMethodName())) {
            didFail = true;
            throw new IOException("now failing on purpose during sync");
          }
        }
      }
    }
  }

  // TODO: these are also in TestIndexWriter... add a simple doc-writing method
  // like this to LuceneTestCase?
  private void addDoc(IndexWriter writer) throws IOException
  {
      Document doc = new Document();
      doc.add(newField("content", "aaa", Field.Store.NO, Field.Index.ANALYZED));
      writer.addDocument(doc);
  }

  // LUCENE-1044: test exception during sync
  public void testExceptionDuringSync() throws IOException {
    MockDirectoryWrapper dir = newDirectory();
    FailOnlyInSync failure = new FailOnlyInSync();
    dir.failOn(failure);

    IndexWriter writer = new IndexWriter(
        dir,
        newIndexWriterConfig(TEST_VERSION_CURRENT, new MockAnalyzer()).
            setMaxBufferedDocs(2).
            setMergeScheduler(new ConcurrentMergeScheduler()).
            setMergePolicy(newLogMergePolicy(5))
    );
    failure.setDoFail();

    for (int i = 0; i < 23; i++) {
      addDoc(writer);
      if ((i-1)%2 == 0) {
        try {
          writer.commit();
        } catch (IOException ioe) {
          // expected
        }
      }
    }
    ((ConcurrentMergeScheduler) writer.getConfig().getMergeScheduler()).sync();
    assertTrue(failure.didFail);
    failure.clearDoFail();
    writer.close();

    IndexReader reader = IndexReader.open(dir, true);
    assertEquals(23, reader.numDocs());
    reader.close();
    dir.close();
  }

  private static class FailOnlyInCommit extends MockDirectoryWrapper.Failure {

    boolean failOnCommit, failOnDeleteFile;
    private final boolean dontFailDuringGlobalFieldMap;
    private static final String PREPARE_STAGE = "prepareCommit";
    private static final String FINISH_STAGE = "finishCommit";
    private final String stage;
    
    public FailOnlyInCommit(boolean dontFailDuringGlobalFieldMap, String stage) {
      this.dontFailDuringGlobalFieldMap = dontFailDuringGlobalFieldMap;
      this.stage = stage;
    }

    @Override
    public void eval(MockDirectoryWrapper dir)  throws IOException {
      StackTraceElement[] trace = new Exception().getStackTrace();
      boolean isCommit = false;
      boolean isDelete = false;
      boolean isInGlobalFieldMap = false;
      for (int i = 0; i < trace.length; i++) {
        if ("org.apache.lucene.index.SegmentInfos".equals(trace[i].getClassName()) && stage.equals(trace[i].getMethodName()))
          isCommit = true;
        if ("org.apache.lucene.store.MockDirectoryWrapper".equals(trace[i].getClassName()) && "deleteFile".equals(trace[i].getMethodName()))
          isDelete = true;
        if ("org.apache.lucene.index.SegmentInfos".equals(trace[i].getClassName()) && "writeGlobalFieldMap".equals(trace[i].getMethodName()))
          isInGlobalFieldMap = true;
          
      }
      if (isInGlobalFieldMap && dontFailDuringGlobalFieldMap) {
        isCommit = false;
      }
      if (isCommit) {
        if (!isDelete) {
          failOnCommit = true;
          throw new RuntimeException("now fail first");
        } else {
          failOnDeleteFile = true;
          throw new IOException("now fail during delete");
        }
      }
    }
  }
<<<<<<< HEAD

  // LUCENE-1214
=======
  
>>>>>>> c7c03f6c
  public void testExceptionsDuringCommit() throws Throwable {
    FailOnlyInCommit[] failures = new FailOnlyInCommit[] {
        // LUCENE-1214
        new FailOnlyInCommit(false, FailOnlyInCommit.PREPARE_STAGE), // fail during global field map is written
        new FailOnlyInCommit(true, FailOnlyInCommit.PREPARE_STAGE), // fail after global field map is written
        new FailOnlyInCommit(false, FailOnlyInCommit.FINISH_STAGE)  // fail while running finishCommit    
    };
    
    for (FailOnlyInCommit failure : failures) {
      MockDirectoryWrapper dir = newDirectory();
      IndexWriter w = new IndexWriter(dir, newIndexWriterConfig(
          TEST_VERSION_CURRENT, new MockAnalyzer()));
      Document doc = new Document();
      doc.add(newField("field", "a field", Field.Store.YES,
          Field.Index.ANALYZED));
      w.addDocument(doc);
      dir.failOn(failure);
      try {
        w.close();
        fail();
      } catch (IOException ioe) {
        fail("expected only RuntimeException");
      } catch (RuntimeException re) {
        // Expected
      }
      assertTrue(dir.fileExists("1.fnx"));
      assertTrue(failure.failOnCommit && failure.failOnDeleteFile);
      w.rollback();
      assertFalse(dir.fileExists("1.fnx"));
      // FIXME: on windows, this often fails! assertEquals(0, dir.listAll().length);
      dir.close();
    }
  }

  public void testOptimizeExceptions() throws IOException {
    Directory startDir = newDirectory();
    IndexWriterConfig conf = newIndexWriterConfig( TEST_VERSION_CURRENT, new MockAnalyzer()).setMaxBufferedDocs(2).setMergePolicy(newLogMergePolicy());
    ((LogMergePolicy) conf.getMergePolicy()).setMergeFactor(100);
    IndexWriter w = new IndexWriter(startDir, conf);
    for(int i=0;i<27;i++)
      addDoc(w);
    w.close();

    for(int i=0;i<200;i++) {
      if (VERBOSE) {
        System.out.println("TEST: iter " + i);
      }
      MockDirectoryWrapper dir = new MockDirectoryWrapper(random, new RAMDirectory(startDir));
      conf = newIndexWriterConfig( TEST_VERSION_CURRENT, new MockAnalyzer()).setMergeScheduler(new ConcurrentMergeScheduler());
      ((ConcurrentMergeScheduler) conf.getMergeScheduler()).setSuppressExceptions();
      w = new IndexWriter(dir, conf);
      w.setInfoStream(VERBOSE ? System.out : null);
      dir.setRandomIOExceptionRate(0.5);
      try {
        w.optimize();
      } catch (IOException ioe) {
        if (ioe.getCause() == null)
          fail("optimize threw IOException without root cause");
      }
      dir.setRandomIOExceptionRate(0);
      w.close();
      dir.close();
    }
    startDir.close();
  }

  // LUCENE-1429
  public void testOutOfMemoryErrorCausesCloseToFail() throws Exception {

    final List<Throwable> thrown = new ArrayList<Throwable>();
    final Directory dir = newDirectory();
    final IndexWriter writer = new IndexWriter(dir,
        newIndexWriterConfig( TEST_VERSION_CURRENT, new MockAnalyzer())) {
        @Override
        public void message(final String message) {
          if (message.startsWith("now flush at close") && 0 == thrown.size()) {
            thrown.add(null);
            throw new OutOfMemoryError("fake OOME at " + message);
          }
        }
      };

    // need to set an info stream so message is called
    writer.setInfoStream(new PrintStream(new ByteArrayOutputStream()));
    try {
      writer.close();
      fail("OutOfMemoryError expected");
    }
    catch (final OutOfMemoryError expected) {}

    // throws IllegalStateEx w/o bug fix
    writer.close();
    dir.close();
  }

  // LUCENE-1347
  private static final class MockIndexWriter4 extends IndexWriter {

    public MockIndexWriter4(Directory dir, IndexWriterConfig conf) throws IOException {
      super(dir, conf);
    }

    boolean doFail;

    @Override
    boolean testPoint(String name) {
      if (doFail && name.equals("rollback before checkpoint"))
        throw new RuntimeException("intentionally failing");
      return true;
    }
  }

  // LUCENE-1347
  public void testRollbackExceptionHang() throws Throwable {
    Directory dir = newDirectory();
    MockIndexWriter4 w = new MockIndexWriter4(dir, newIndexWriterConfig( TEST_VERSION_CURRENT, new MockAnalyzer()));

    addDoc(w);
    w.doFail = true;
    try {
      w.rollback();
      fail("did not hit intentional RuntimeException");
    } catch (RuntimeException re) {
      // expected
    }

    w.doFail = false;
    w.rollback();
    dir.close();
  }

  // LUCENE-1044: Simulate checksum error in segments_N
  public void testSegmentsChecksumError() throws IOException {
    Directory dir = newDirectory();

    IndexWriter writer = null;

    writer = new IndexWriter(dir, newIndexWriterConfig( TEST_VERSION_CURRENT, new MockAnalyzer()));

    // add 100 documents
    for (int i = 0; i < 100; i++) {
      addDoc(writer);
    }

    // close
    writer.close();

    long gen = SegmentInfos.getCurrentSegmentGeneration(dir);
    assertTrue("segment generation should be > 0 but got " + gen, gen > 0);

    final String segmentsFileName = SegmentInfos.getCurrentSegmentFileName(dir);
    IndexInput in = dir.openInput(segmentsFileName);
    IndexOutput out = dir.createOutput(IndexFileNames.fileNameFromGeneration(IndexFileNames.SEGMENTS, "", 1+gen));
    out.copyBytes(in, in.length()-1);
    byte b = in.readByte();
    out.writeByte((byte) (1+b));
    out.close();
    in.close();

    IndexReader reader = null;
    try {
      reader = IndexReader.open(dir, true);
    } catch (IOException e) {
      e.printStackTrace(System.out);
      fail("segmentInfos failed to retry fallback to correct segments_N file");
    }
    reader.close();
    dir.close();
  }

  // Simulate a corrupt index by removing last byte of
  // latest segments file and make sure we get an
  // IOException trying to open the index:
  public void testSimulatedCorruptIndex1() throws IOException {
      MockDirectoryWrapper dir = newDirectory();
      dir.setCheckIndexOnClose(false); // we are corrupting it!

      IndexWriter writer = null;

      writer  = new IndexWriter(dir, newIndexWriterConfig( TEST_VERSION_CURRENT, new MockAnalyzer()));

      // add 100 documents
      for (int i = 0; i < 100; i++) {
          addDoc(writer);
      }

      // close
      writer.close();

      long gen = SegmentInfos.getCurrentSegmentGeneration(dir);
      assertTrue("segment generation should be > 0 but got " + gen, gen > 0);

      String fileNameIn = SegmentInfos.getCurrentSegmentFileName(dir);
      String fileNameOut = IndexFileNames.fileNameFromGeneration(IndexFileNames.SEGMENTS,
                                                                 "",
                                                                 1+gen);
      IndexInput in = dir.openInput(fileNameIn);
      IndexOutput out = dir.createOutput(fileNameOut);
      long length = in.length();
      for(int i=0;i<length-1;i++) {
        out.writeByte(in.readByte());
      }
      in.close();
      out.close();
      dir.deleteFile(fileNameIn);

      IndexReader reader = null;
      try {
        reader = IndexReader.open(dir, true);
        fail("reader did not hit IOException on opening a corrupt index");
      } catch (Exception e) {
      }
      if (reader != null) {
        reader.close();
      }
      dir.close();
  }

  // Simulate a corrupt index by removing one of the cfs
  // files and make sure we get an IOException trying to
  // open the index:
  public void testSimulatedCorruptIndex2() throws IOException {
      MockDirectoryWrapper dir = newDirectory();
      dir.setCheckIndexOnClose(false); // we are corrupting it!
      IndexWriter writer = null;

      writer  = new IndexWriter(
          dir,
          newIndexWriterConfig(TEST_VERSION_CURRENT, new MockAnalyzer()).
              setMergePolicy(newLogMergePolicy(true))
      );
      ((LogMergePolicy) writer.getConfig().getMergePolicy()).setNoCFSRatio(1.0);

      // add 100 documents
      for (int i = 0; i < 100; i++) {
          addDoc(writer);
      }

      // close
      writer.close();

      long gen = SegmentInfos.getCurrentSegmentGeneration(dir);
      assertTrue("segment generation should be > 0 but got " + gen, gen > 0);

      String[] files = dir.listAll();
      boolean corrupted = false;
      for(int i=0;i<files.length;i++) {
        if (files[i].endsWith(".cfs")) {
          dir.deleteFile(files[i]);
          corrupted = true;
          break;
        }
      }
      assertTrue("failed to find cfs file to remove", corrupted);

      IndexReader reader = null;
      try {
        reader = IndexReader.open(dir, true);
        fail("reader did not hit IOException on opening a corrupt index");
      } catch (Exception e) {
      }
      if (reader != null) {
        reader.close();
      }
      dir.close();
  }

  // Simulate a writer that crashed while writing segments
  // file: make sure we can still open the index (ie,
  // gracefully fallback to the previous segments file),
  // and that we can add to the index:
  public void testSimulatedCrashedWriter() throws IOException {
      MockDirectoryWrapper dir = newDirectory();
      dir.setPreventDoubleWrite(false);

      IndexWriter writer = null;

      writer  = new IndexWriter(dir, newIndexWriterConfig( TEST_VERSION_CURRENT, new MockAnalyzer()));

      // add 100 documents
      for (int i = 0; i < 100; i++) {
          addDoc(writer);
      }

      // close
      writer.close();

      long gen = SegmentInfos.getCurrentSegmentGeneration(dir);
      assertTrue("segment generation should be > 0 but got " + gen, gen > 0);

      // Make the next segments file, with last byte
      // missing, to simulate a writer that crashed while
      // writing segments file:
      String fileNameIn = SegmentInfos.getCurrentSegmentFileName(dir);
      String fileNameOut = IndexFileNames.fileNameFromGeneration(IndexFileNames.SEGMENTS,
                                                                 "",
                                                                 1+gen);
      IndexInput in = dir.openInput(fileNameIn);
      IndexOutput out = dir.createOutput(fileNameOut);
      long length = in.length();
      for(int i=0;i<length-1;i++) {
        out.writeByte(in.readByte());
      }
      in.close();
      out.close();

      IndexReader reader = null;
      try {
        reader = IndexReader.open(dir, true);
      } catch (Exception e) {
        fail("reader failed to open on a crashed index");
      }
      reader.close();

      try {
        writer  = new IndexWriter(dir, newIndexWriterConfig( TEST_VERSION_CURRENT, new MockAnalyzer()).setOpenMode(OpenMode.CREATE));
      } catch (Exception e) {
        e.printStackTrace(System.out);
        fail("writer failed to open on a crashed index");
      }

      // add 100 documents
      for (int i = 0; i < 100; i++) {
          addDoc(writer);
      }

      // close
      writer.close();
      dir.close();
  }
}<|MERGE_RESOLUTION|>--- conflicted
+++ resolved
@@ -836,12 +836,7 @@
       }
     }
   }
-<<<<<<< HEAD
-
-  // LUCENE-1214
-=======
-  
->>>>>>> c7c03f6c
+
   public void testExceptionsDuringCommit() throws Throwable {
     FailOnlyInCommit[] failures = new FailOnlyInCommit[] {
         // LUCENE-1214

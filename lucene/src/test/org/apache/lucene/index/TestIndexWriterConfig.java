package org.apache.lucene.index;

/**
 * Licensed to the Apache Software Foundation (ASF) under one or more
 * contributor license agreements.  See the NOTICE file distributed with
 * this work for additional information regarding copyright ownership.
 * The ASF licenses this file to You under the Apache License, Version 2.0
 * (the "License"); you may not use this file except in compliance with
 * the License.  You may obtain a copy of the License at
 *
 *     http://www.apache.org/licenses/LICENSE-2.0
 *
 * Unless required by applicable law or agreed to in writing, software
 * distributed under the License is distributed on an "AS IS" BASIS,
 * WITHOUT WARRANTIES OR CONDITIONS OF ANY KIND, either express or implied.
 * See the License for the specific language governing permissions and
 * limitations under the License.
 */

import java.lang.reflect.Field;
import java.lang.reflect.Method;
import java.lang.reflect.Modifier;
import java.util.HashSet;
import java.util.Set;

import org.apache.lucene.analysis.MockAnalyzer;
import org.apache.lucene.index.DocumentsWriterPerThread.IndexingChain;
import org.apache.lucene.index.IndexWriterConfig.OpenMode;
import org.apache.lucene.search.DefaultSimilarityProvider;
import org.apache.lucene.search.IndexSearcher;
import org.apache.lucene.util.LuceneTestCase;
import org.junit.Test;

public class TestIndexWriterConfig extends LuceneTestCase {

  private static final class MySimilarityProvider extends DefaultSimilarityProvider {
    // Does not implement anything - used only for type checking on IndexWriterConfig.
  }

  private static final class MyIndexingChain extends IndexingChain {
    // Does not implement anything - used only for type checking on IndexWriterConfig.

    @Override
<<<<<<< HEAD
    public DocConsumer getChain(DocumentsWriter documentsWriter) {
=======
    DocConsumer getChain(DocumentsWriterPerThread documentsWriter) {
>>>>>>> 0b5ba440
      return null;
    }

  }

  @Test
  public void testDefaults() throws Exception {
    IndexWriterConfig conf = new IndexWriterConfig(TEST_VERSION_CURRENT, new MockAnalyzer(random));
    assertEquals(MockAnalyzer.class, conf.getAnalyzer().getClass());
    assertNull(conf.getIndexCommit());
    assertEquals(KeepOnlyLastCommitDeletionPolicy.class, conf.getIndexDeletionPolicy().getClass());
    assertEquals(ConcurrentMergeScheduler.class, conf.getMergeScheduler().getClass());
    assertEquals(OpenMode.CREATE_OR_APPEND, conf.getOpenMode());
    // we don't need to assert this, it should be unspecified
    assertTrue(IndexSearcher.getDefaultSimilarityProvider() == conf.getSimilarityProvider());
    assertEquals(IndexWriterConfig.DEFAULT_TERM_INDEX_INTERVAL, conf.getTermIndexInterval());
    assertEquals(IndexWriterConfig.getDefaultWriteLockTimeout(), conf.getWriteLockTimeout());
    assertEquals(IndexWriterConfig.WRITE_LOCK_TIMEOUT, IndexWriterConfig.getDefaultWriteLockTimeout());
    assertEquals(IndexWriterConfig.DEFAULT_MAX_BUFFERED_DELETE_TERMS, conf.getMaxBufferedDeleteTerms());
    assertEquals(IndexWriterConfig.DEFAULT_RAM_BUFFER_SIZE_MB, conf.getRAMBufferSizeMB(), 0.0);
    assertEquals(IndexWriterConfig.DEFAULT_MAX_BUFFERED_DOCS, conf.getMaxBufferedDocs());
    assertEquals(IndexWriterConfig.DEFAULT_READER_POOLING, conf.getReaderPooling());
    assertTrue(DocumentsWriterPerThread.defaultIndexingChain == conf.getIndexingChain());
    assertNull(conf.getMergedSegmentWarmer());
    assertEquals(IndexWriterConfig.DEFAULT_READER_TERMS_INDEX_DIVISOR, conf.getReaderTermsIndexDivisor());
    assertEquals(TieredMergePolicy.class, conf.getMergePolicy().getClass());
    assertEquals(ThreadAffinityDocumentsWriterThreadPool.class, conf.getIndexerThreadPool().getClass());
    assertNull(conf.getFlushPolicy());
    assertEquals(IndexWriterConfig.DEFAULT_RAM_PER_THREAD_HARD_LIMIT_MB, conf.getRAMPerThreadHardLimitMB());



    // Sanity check - validate that all getters are covered.
    Set<String> getters = new HashSet<String>();
    getters.add("getAnalyzer");
    getters.add("getIndexCommit");
    getters.add("getIndexDeletionPolicy");
    getters.add("getMaxFieldLength");
    getters.add("getMergeScheduler");
    getters.add("getOpenMode");
    getters.add("getSimilarityProvider");
    getters.add("getTermIndexInterval");
    getters.add("getWriteLockTimeout");
    getters.add("getDefaultWriteLockTimeout");
    getters.add("getMaxBufferedDeleteTerms");
    getters.add("getRAMBufferSizeMB");
    getters.add("getMaxBufferedDocs");
    getters.add("getIndexingChain");
    getters.add("getMergedSegmentWarmer");
    getters.add("getCodecProvider");
    getters.add("getMergePolicy");
    getters.add("getMaxThreadStates");
    getters.add("getReaderPooling");
    getters.add("getIndexerThreadPool");
    getters.add("getReaderTermsIndexDivisor");
    getters.add("getFlushPolicy");
    getters.add("getRAMPerThreadHardLimitMB");
    
    for (Method m : IndexWriterConfig.class.getDeclaredMethods()) {
      if (m.getDeclaringClass() == IndexWriterConfig.class && m.getName().startsWith("get")) {
        assertTrue("method " + m.getName() + " is not tested for defaults", getters.contains(m.getName()));
      }
    }
  }

  @Test
  public void testSettersChaining() throws Exception {
    // Ensures that every setter returns IndexWriterConfig to enable easy
    // chaining.
    for (Method m : IndexWriterConfig.class.getDeclaredMethods()) {
      if (m.getDeclaringClass() == IndexWriterConfig.class
          && m.getName().startsWith("set")
          && !Modifier.isStatic(m.getModifiers())) {
        assertEquals("method " + m.getName() + " does not return IndexWriterConfig",
            IndexWriterConfig.class, m.getReturnType());
      }
    }
  }

  @Test
  public void testConstants() throws Exception {
    // Tests that the values of the constants does not change
    assertEquals(1000, IndexWriterConfig.WRITE_LOCK_TIMEOUT);
    assertEquals(32, IndexWriterConfig.DEFAULT_TERM_INDEX_INTERVAL);
    assertEquals(-1, IndexWriterConfig.DISABLE_AUTO_FLUSH);
    assertEquals(IndexWriterConfig.DISABLE_AUTO_FLUSH, IndexWriterConfig.DEFAULT_MAX_BUFFERED_DELETE_TERMS);
    assertEquals(IndexWriterConfig.DISABLE_AUTO_FLUSH, IndexWriterConfig.DEFAULT_MAX_BUFFERED_DOCS);
    assertEquals(16.0, IndexWriterConfig.DEFAULT_RAM_BUFFER_SIZE_MB, 0.0);
    assertEquals(false, IndexWriterConfig.DEFAULT_READER_POOLING);
    assertEquals(IndexReader.DEFAULT_TERMS_INDEX_DIVISOR, IndexWriterConfig.DEFAULT_READER_TERMS_INDEX_DIVISOR);
  }

  @Test
  public void testToString() throws Exception {
    String str = new IndexWriterConfig(TEST_VERSION_CURRENT, new MockAnalyzer(random)).toString();
    for (Field f : IndexWriterConfig.class.getDeclaredFields()) {
      int modifiers = f.getModifiers();
      if (Modifier.isStatic(modifiers) && Modifier.isFinal(modifiers)) {
        // Skip static final fields, they are only constants
        continue;
      } else if ("indexingChain".equals(f.getName())) {
        // indexingChain is a package-private setting and thus is not output by
        // toString.
        continue;
      }
      assertTrue(f.getName() + " not found in toString", str.indexOf(f.getName()) != -1);
    }
  }

  @Test
  public void testClone() throws Exception {
    IndexWriterConfig conf = new IndexWriterConfig(TEST_VERSION_CURRENT, new MockAnalyzer(random));
    IndexWriterConfig clone = (IndexWriterConfig) conf.clone();

    // Clone is shallow since not all parameters are cloneable.
    assertTrue(conf.getIndexDeletionPolicy() == clone.getIndexDeletionPolicy());

    conf.setMergeScheduler(new SerialMergeScheduler());
    assertEquals(ConcurrentMergeScheduler.class, clone.getMergeScheduler().getClass());
  }

  @Test
  public void testInvalidValues() throws Exception {
    IndexWriterConfig conf = new IndexWriterConfig(TEST_VERSION_CURRENT, new MockAnalyzer(random));

    // Test IndexDeletionPolicy
    assertEquals(KeepOnlyLastCommitDeletionPolicy.class, conf.getIndexDeletionPolicy().getClass());
    conf.setIndexDeletionPolicy(new SnapshotDeletionPolicy(null));
    assertEquals(SnapshotDeletionPolicy.class, conf.getIndexDeletionPolicy().getClass());
    conf.setIndexDeletionPolicy(null);
    assertEquals(KeepOnlyLastCommitDeletionPolicy.class, conf.getIndexDeletionPolicy().getClass());

    // Test MergeScheduler
    assertEquals(ConcurrentMergeScheduler.class, conf.getMergeScheduler().getClass());
    conf.setMergeScheduler(new SerialMergeScheduler());
    assertEquals(SerialMergeScheduler.class, conf.getMergeScheduler().getClass());
    conf.setMergeScheduler(null);
    assertEquals(ConcurrentMergeScheduler.class, conf.getMergeScheduler().getClass());

    // Test Similarity: 
    // we shouldnt assert what the default is, just that its not null.
    assertTrue(IndexSearcher.getDefaultSimilarityProvider() == conf.getSimilarityProvider());
    conf.setSimilarityProvider(new MySimilarityProvider());
    assertEquals(MySimilarityProvider.class, conf.getSimilarityProvider().getClass());
    conf.setSimilarityProvider(null);
    assertTrue(IndexSearcher.getDefaultSimilarityProvider() == conf.getSimilarityProvider());

    // Test IndexingChain
    assertTrue(DocumentsWriterPerThread.defaultIndexingChain == conf.getIndexingChain());
    conf.setIndexingChain(new MyIndexingChain());
    assertEquals(MyIndexingChain.class, conf.getIndexingChain().getClass());
    conf.setIndexingChain(null);
    assertTrue(DocumentsWriterPerThread.defaultIndexingChain == conf.getIndexingChain());

    try {
      conf.setMaxBufferedDeleteTerms(0);
      fail("should not have succeeded to set maxBufferedDeleteTerms to 0");
    } catch (IllegalArgumentException e) {
      // this is expected
    }

    try {
      conf.setMaxBufferedDocs(1);
      fail("should not have succeeded to set maxBufferedDocs to 1");
    } catch (IllegalArgumentException e) {
      // this is expected
    }

    try {
      // Disable both MAX_BUF_DOCS and RAM_SIZE_MB
      conf.setMaxBufferedDocs(4);
      conf.setRAMBufferSizeMB(IndexWriterConfig.DISABLE_AUTO_FLUSH);
      conf.setMaxBufferedDocs(IndexWriterConfig.DISABLE_AUTO_FLUSH);
      fail("should not have succeeded to disable maxBufferedDocs when ramBufferSizeMB is disabled as well");
    } catch (IllegalArgumentException e) {
      // this is expected
    }

    conf.setRAMBufferSizeMB(IndexWriterConfig.DEFAULT_RAM_BUFFER_SIZE_MB);
    conf.setMaxBufferedDocs(IndexWriterConfig.DEFAULT_MAX_BUFFERED_DOCS);
    try {
      conf.setRAMBufferSizeMB(IndexWriterConfig.DISABLE_AUTO_FLUSH);
      fail("should not have succeeded to disable ramBufferSizeMB when maxBufferedDocs is disabled as well");
    } catch (IllegalArgumentException e) {
      // this is expected
    }

    // Test setReaderTermsIndexDivisor
    try {
      conf.setReaderTermsIndexDivisor(0);
      fail("should not have succeeded to set termsIndexDivisor to 0");
    } catch (IllegalArgumentException e) {
      // this is expected
    }
    
    // Setting to -1 is ok
    conf.setReaderTermsIndexDivisor(-1);
    try {
      conf.setReaderTermsIndexDivisor(-2);
      fail("should not have succeeded to set termsIndexDivisor to < -1");
    } catch (IllegalArgumentException e) {
      // this is expected
    }
    
    try {
      conf.setRAMPerThreadHardLimitMB(2048);
      fail("should not have succeeded to set RAMPerThreadHardLimitMB to >= 2048");
    } catch (IllegalArgumentException e) {
      // this is expected
    }
    
    try {
      conf.setRAMPerThreadHardLimitMB(0);
      fail("should not have succeeded to set RAMPerThreadHardLimitMB to 0");
    } catch (IllegalArgumentException e) {
      // this is expected
    }
    
    // Test MergePolicy
    assertEquals(TieredMergePolicy.class, conf.getMergePolicy().getClass());
    conf.setMergePolicy(new LogDocMergePolicy());
    assertEquals(LogDocMergePolicy.class, conf.getMergePolicy().getClass());
    conf.setMergePolicy(null);
    assertEquals(LogByteSizeMergePolicy.class, conf.getMergePolicy().getClass());
  }
}<|MERGE_RESOLUTION|>--- conflicted
+++ resolved
@@ -41,11 +41,7 @@
     // Does not implement anything - used only for type checking on IndexWriterConfig.
 
     @Override
-<<<<<<< HEAD
-    public DocConsumer getChain(DocumentsWriter documentsWriter) {
-=======
     DocConsumer getChain(DocumentsWriterPerThread documentsWriter) {
->>>>>>> 0b5ba440
       return null;
     }
 

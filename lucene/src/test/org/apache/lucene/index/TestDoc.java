--- conflicted
+++ resolved
@@ -206,12 +206,8 @@
 
       if (useCompoundFile) {
         Collection<String> filesToDelete = merger.createCompoundFile(merged + ".cfs", info);
-<<<<<<< HEAD
+        info.setUseCompoundFile(true);
         for (final String fileToDelete : filesToDelete)
-=======
-        info.setUseCompoundFile(true);
-        for (final String fileToDelete : filesToDelete) 
->>>>>>> 7913804b
           si1.dir.deleteFile(fileToDelete);
       }
 
